/**
 * Licensed to the Apache Software Foundation (ASF) under one
 * or more contributor license agreements.  See the NOTICE file
 * distributed with this work for additional information
 * regarding copyright ownership.  The ASF licenses this file
 * to you under the Apache License, Version 2.0 (the
 * "License"); you may not use this file except in compliance
 * with the License.  You may obtain a copy of the License at
 *
 *     http://www.apache.org/licenses/LICENSE-2.0
 *
 * Unless required by applicable law or agreed to in writing, software
 * distributed under the License is distributed on an "AS IS" BASIS,
 * WITHOUT WARRANTIES OR CONDITIONS OF ANY KIND, either express or implied.
 * See the License for the specific language governing permissions and
 * limitations under the License.
 */

package org.apache.hadoop.yarn.server.resourcemanager.rmapp;

import java.util.Collection;
import java.util.Collections;
import java.util.EnumSet;
import java.util.HashSet;
import java.util.LinkedHashMap;
import java.util.Map;
import java.util.Set;
import java.util.concurrent.locks.ReentrantReadWriteLock;
import java.util.concurrent.locks.ReentrantReadWriteLock.ReadLock;
import java.util.concurrent.locks.ReentrantReadWriteLock.WriteLock;

import org.apache.commons.logging.Log;
import org.apache.commons.logging.LogFactory;
import org.apache.hadoop.conf.Configuration;
import org.apache.hadoop.security.UserGroupInformation;
import org.apache.hadoop.security.token.Token;
import org.apache.hadoop.util.ExitUtil;
import org.apache.hadoop.yarn.api.records.ApplicationAttemptId;
import org.apache.hadoop.yarn.api.records.ApplicationId;
import org.apache.hadoop.yarn.api.records.ApplicationReport;
import org.apache.hadoop.yarn.api.records.ApplicationResourceUsageReport;
import org.apache.hadoop.yarn.api.records.ApplicationSubmissionContext;
import org.apache.hadoop.yarn.api.records.FinalApplicationStatus;
import org.apache.hadoop.yarn.api.records.NodeId;
import org.apache.hadoop.yarn.api.records.NodeState;
import org.apache.hadoop.yarn.api.records.YarnApplicationState;
import org.apache.hadoop.yarn.conf.YarnConfiguration;
import org.apache.hadoop.yarn.event.Dispatcher;
import org.apache.hadoop.yarn.event.EventHandler;
import org.apache.hadoop.yarn.exceptions.YarnRuntimeException;
import org.apache.hadoop.yarn.security.AMRMTokenIdentifier;
import org.apache.hadoop.yarn.security.client.ClientToAMTokenIdentifier;
import org.apache.hadoop.yarn.server.resourcemanager.ApplicationMasterService;
import org.apache.hadoop.yarn.server.resourcemanager.RMAppManagerEvent;
import org.apache.hadoop.yarn.server.resourcemanager.RMAppManagerEventType;
import org.apache.hadoop.yarn.server.resourcemanager.RMContext;
import org.apache.hadoop.yarn.server.resourcemanager.RMServerUtils;
import org.apache.hadoop.yarn.server.resourcemanager.recovery.RMStateStore.ApplicationState;
import org.apache.hadoop.yarn.server.resourcemanager.recovery.RMStateStore.RMState;
import org.apache.hadoop.yarn.server.resourcemanager.recovery.RMStateStore;
import org.apache.hadoop.yarn.server.resourcemanager.recovery.Recoverable;
import org.apache.hadoop.yarn.server.resourcemanager.rmapp.RMAppNodeUpdateEvent.RMAppNodeUpdateType;
import org.apache.hadoop.yarn.server.resourcemanager.rmapp.attempt.RMAppAttempt;
import org.apache.hadoop.yarn.server.resourcemanager.rmapp.attempt.RMAppAttemptEvent;
import org.apache.hadoop.yarn.server.resourcemanager.rmapp.attempt.RMAppAttemptEventType;
import org.apache.hadoop.yarn.server.resourcemanager.rmapp.attempt.RMAppAttemptImpl;
import org.apache.hadoop.yarn.server.resourcemanager.rmapp.attempt.RMAppAttemptState;
<<<<<<< HEAD
=======
import org.apache.hadoop.yarn.server.resourcemanager.rmapp.attempt.RMAppStartAttemptEvent;
>>>>>>> 6266273c
import org.apache.hadoop.yarn.server.resourcemanager.rmnode.RMNode;
import org.apache.hadoop.yarn.server.resourcemanager.rmnode.RMNodeCleanAppEvent;
import org.apache.hadoop.yarn.server.resourcemanager.scheduler.YarnScheduler;
import org.apache.hadoop.yarn.server.resourcemanager.scheduler.event.AppAddedSchedulerEvent;
import org.apache.hadoop.yarn.server.resourcemanager.scheduler.event.AppRemovedSchedulerEvent;
import org.apache.hadoop.yarn.server.utils.BuilderUtils;
import org.apache.hadoop.yarn.state.InvalidStateTransitonException;
import org.apache.hadoop.yarn.state.MultipleArcTransition;
import org.apache.hadoop.yarn.state.SingleArcTransition;
import org.apache.hadoop.yarn.state.StateMachine;
import org.apache.hadoop.yarn.state.StateMachineFactory;
import org.apache.hadoop.yarn.util.resource.Resources;

@SuppressWarnings({ "rawtypes", "unchecked" })
public class RMAppImpl implements RMApp, Recoverable {

  private static final Log LOG = LogFactory.getLog(RMAppImpl.class);
  private static final String UNAVAILABLE = "N/A";

  // Immutable fields
  private final ApplicationId applicationId;
  private final RMContext rmContext;
  private final Configuration conf;
  private final String user;
  private final String name;
  private final ApplicationSubmissionContext submissionContext;
  private final Dispatcher dispatcher;
  private final YarnScheduler scheduler;
  private final ApplicationMasterService masterService;
  private final StringBuilder diagnostics = new StringBuilder();
  private final int maxAppAttempts;
  private final ReadLock readLock;
  private final WriteLock writeLock;
  private final Map<ApplicationAttemptId, RMAppAttempt> attempts
      = new LinkedHashMap<ApplicationAttemptId, RMAppAttempt>();
  private final long submitTime;
  private final Set<RMNode> updatedNodes = new HashSet<RMNode>();
  private final String applicationType;

  // Mutable fields
  private long startTime;
  private long finishTime = 0;
  private long storedFinishTime = 0;
  private RMAppAttempt currentAttempt;
  private String queue;
  @SuppressWarnings("rawtypes")
  private EventHandler handler;
  private static final FinalTransition FINAL_TRANSITION = new FinalTransition();
  private static final AppFinishedTransition FINISHED_TRANSITION =
      new AppFinishedTransition();
  private boolean isAppRemovalRequestSent = false;
  private RMAppState previousStateAtRemoving;

  // These states stored are only valid when app is at killing or final_saving.
  private RMAppState stateBeforeKilling;
  private RMAppState stateBeforeFinalSaving;
  private RMAppEvent eventCausingFinalSaving;
  private RMAppState targetedFinalState;
  private RMAppState recoveredFinalState;

  Object transitionTodo;

  private static final StateMachineFactory<RMAppImpl,
                                           RMAppState,
                                           RMAppEventType,
                                           RMAppEvent> stateMachineFactory
                               = new StateMachineFactory<RMAppImpl,
                                           RMAppState,
                                           RMAppEventType,
                                           RMAppEvent>(RMAppState.NEW)


     // Transitions from NEW state
    .addTransition(RMAppState.NEW, RMAppState.NEW,
        RMAppEventType.NODE_UPDATE, new RMAppNodeUpdateTransition())
    .addTransition(RMAppState.NEW, RMAppState.NEW_SAVING,
        RMAppEventType.START, new RMAppNewlySavingTransition())
    .addTransition(RMAppState.NEW, EnumSet.of(RMAppState.SUBMITTED,
            RMAppState.ACCEPTED, RMAppState.FINISHED, RMAppState.FAILED,
            RMAppState.KILLED, RMAppState.FINAL_SAVING),
        RMAppEventType.RECOVER, new RMAppRecoveredTransition())
    .addTransition(RMAppState.NEW, RMAppState.FINAL_SAVING, RMAppEventType.KILL,
        new FinalSavingTransition(
          new AppKilledTransition(), RMAppState.KILLED))
    .addTransition(RMAppState.NEW, RMAppState.FINAL_SAVING,
        RMAppEventType.APP_REJECTED,
        new FinalSavingTransition(
          new AppRejectedTransition(), RMAppState.FAILED))

    // Transitions from NEW_SAVING state
    .addTransition(RMAppState.NEW_SAVING, RMAppState.NEW_SAVING,
        RMAppEventType.NODE_UPDATE, new RMAppNodeUpdateTransition())
    .addTransition(RMAppState.NEW_SAVING, RMAppState.SUBMITTED,
        RMAppEventType.APP_NEW_SAVED, new AddApplicationToSchedulerTransition())
    .addTransition(RMAppState.NEW_SAVING, RMAppState.FINAL_SAVING,
        RMAppEventType.KILL,
        new FinalSavingTransition(
          new AppKilledTransition(), RMAppState.KILLED))
    .addTransition(RMAppState.NEW_SAVING, RMAppState.FINAL_SAVING,
        RMAppEventType.APP_REJECTED,
          new FinalSavingTransition(new AppRejectedTransition(),
            RMAppState.FAILED))

     // Transitions from SUBMITTED state
    .addTransition(RMAppState.SUBMITTED, RMAppState.SUBMITTED,
        RMAppEventType.NODE_UPDATE, new RMAppNodeUpdateTransition())
    .addTransition(RMAppState.SUBMITTED, RMAppState.FINAL_SAVING,
        RMAppEventType.APP_REJECTED,
        new FinalSavingTransition(
          new AppRejectedTransition(), RMAppState.FAILED))
    .addTransition(RMAppState.SUBMITTED, RMAppState.ACCEPTED,
        RMAppEventType.APP_ACCEPTED, new StartAppAttemptTransition())
    .addTransition(RMAppState.SUBMITTED, RMAppState.FINAL_SAVING,
        RMAppEventType.KILL,
        new FinalSavingTransition(
          new AppKilledTransition(), RMAppState.KILLED))


     // Transitions from ACCEPTED state
    .addTransition(RMAppState.ACCEPTED, RMAppState.ACCEPTED,
        RMAppEventType.NODE_UPDATE, new RMAppNodeUpdateTransition())
    .addTransition(RMAppState.ACCEPTED, RMAppState.RUNNING,
        RMAppEventType.ATTEMPT_REGISTERED)
    .addTransition(RMAppState.ACCEPTED,
        EnumSet.of(RMAppState.ACCEPTED, RMAppState.FINAL_SAVING),
        // ACCEPTED state is possible to receive ATTEMPT_FAILED event because
        // RMAppRecoveredTransition is returning ACCEPTED state directly and
        // waiting for the previous AM to exit.
        RMAppEventType.ATTEMPT_FAILED,
        new AttemptFailedTransition(RMAppState.ACCEPTED))
    .addTransition(RMAppState.ACCEPTED, RMAppState.FINAL_SAVING,
        RMAppEventType.KILL,
        new FinalSavingTransition(
          new AppKilledTransition(), RMAppState.KILLED))
    // ACCECPTED state can once again receive APP_ACCEPTED event, because on
    // recovery the app returns ACCEPTED state and the app once again go
    // through the scheduler and triggers one more APP_ACCEPTED event at
    // ACCEPTED state.
    .addTransition(RMAppState.ACCEPTED, RMAppState.ACCEPTED,
        RMAppEventType.APP_ACCEPTED)

     // Transitions from RUNNING state
    .addTransition(RMAppState.RUNNING, RMAppState.RUNNING,
        RMAppEventType.NODE_UPDATE, new RMAppNodeUpdateTransition())
<<<<<<< HEAD
    .addTransition(RMAppState.RUNNING, RMAppState.REMOVING,
          RMAppEventType.ATTEMPT_UNREGISTERED,
        new RMAppRemovingTransition())
=======
    .addTransition(RMAppState.RUNNING, RMAppState.FINAL_SAVING,
        RMAppEventType.ATTEMPT_UNREGISTERED,
        new FinalSavingTransition(
          new AttemptUnregisteredTransition(),
          RMAppState.FINISHING, RMAppState.FINISHED))
>>>>>>> 6266273c
    .addTransition(RMAppState.RUNNING, RMAppState.FINISHED,
      // UnManagedAM directly jumps to finished
        RMAppEventType.ATTEMPT_FINISHED, FINISHED_TRANSITION)
    .addTransition(RMAppState.RUNNING,
        EnumSet.of(RMAppState.ACCEPTED, RMAppState.FINAL_SAVING),
        RMAppEventType.ATTEMPT_FAILED,
        new AttemptFailedTransition(RMAppState.ACCEPTED))
    .addTransition(RMAppState.RUNNING, RMAppState.KILLING,
        RMAppEventType.KILL, new KillAttemptTransition())

     // Transitions from FINAL_SAVING state
    .addTransition(RMAppState.FINAL_SAVING,
      EnumSet.of(RMAppState.FINISHING, RMAppState.FAILED,
        RMAppState.KILLED, RMAppState.FINISHED), RMAppEventType.APP_UPDATE_SAVED,
        new FinalStateSavedTransition())
    .addTransition(RMAppState.FINAL_SAVING, RMAppState.FINAL_SAVING,
        RMAppEventType.ATTEMPT_FINISHED,
        new AttemptFinishedAtFinalSavingTransition())
    // ignorable transitions
    .addTransition(RMAppState.FINAL_SAVING, RMAppState.FINAL_SAVING,
        EnumSet.of(RMAppEventType.NODE_UPDATE, RMAppEventType.KILL,
          RMAppEventType.APP_NEW_SAVED))

     // Transitions from REMOVING state
    .addTransition(RMAppState.REMOVING, RMAppState.FINISHING,
        RMAppEventType.APP_REMOVED,  new RMAppFinishingTransition())
    .addTransition(RMAppState.REMOVING, RMAppState.FINISHED,
        RMAppEventType.ATTEMPT_FINISHED, FINISHED_TRANSITION)
    .addTransition(RMAppState.REMOVING, RMAppState.KILLED,
        RMAppEventType.KILL, new KillAppAndAttemptTransition())
    // ignorable transitions
    .addTransition(RMAppState.REMOVING, RMAppState.REMOVING,
        RMAppEventType.NODE_UPDATE)

     // Transitions from FINISHING state
    .addTransition(RMAppState.FINISHING, RMAppState.FINISHED,
        RMAppEventType.ATTEMPT_FINISHED, FINISHED_TRANSITION)
    // ignorable transitions
    .addTransition(RMAppState.FINISHING, RMAppState.FINISHING,
<<<<<<< HEAD
      EnumSet.of(RMAppEventType.NODE_UPDATE, RMAppEventType.APP_REMOVED))
=======
      EnumSet.of(RMAppEventType.NODE_UPDATE,
        // ignore Kill as we have already saved the final Finished state in
        // state store.
        RMAppEventType.KILL))

     // Transitions from KILLING state
    .addTransition(RMAppState.KILLING, RMAppState.FINAL_SAVING,
        RMAppEventType.ATTEMPT_KILLED,
        new FinalSavingTransition(
          new AppKilledTransition(), RMAppState.KILLED))
    .addTransition(RMAppState.KILLING, RMAppState.KILLING,
        EnumSet.of(
            RMAppEventType.NODE_UPDATE,
            RMAppEventType.ATTEMPT_REGISTERED,
            RMAppEventType.ATTEMPT_UNREGISTERED,
            RMAppEventType.ATTEMPT_FINISHED,
            RMAppEventType.ATTEMPT_FAILED,
            RMAppEventType.APP_UPDATE_SAVED,
            RMAppEventType.KILL))
>>>>>>> 6266273c

     // Transitions from FINISHED state
     // ignorable transitions
    .addTransition(RMAppState.FINISHED, RMAppState.FINISHED,
        EnumSet.of(
            RMAppEventType.NODE_UPDATE,
            RMAppEventType.ATTEMPT_UNREGISTERED,
            RMAppEventType.ATTEMPT_FINISHED,
<<<<<<< HEAD
            RMAppEventType.KILL,
            RMAppEventType.APP_REMOVED))
=======
            RMAppEventType.KILL))
>>>>>>> 6266273c

     // Transitions from FAILED state
     // ignorable transitions
    .addTransition(RMAppState.FAILED, RMAppState.FAILED,
<<<<<<< HEAD
        EnumSet.of(RMAppEventType.KILL, RMAppEventType.NODE_UPDATE,
          RMAppEventType.APP_SAVED, RMAppEventType.APP_REMOVED))
=======
        EnumSet.of(RMAppEventType.KILL, RMAppEventType.NODE_UPDATE))
>>>>>>> 6266273c

     // Transitions from KILLED state
     // ignorable transitions
    .addTransition(
        RMAppState.KILLED,
        RMAppState.KILLED,
        EnumSet.of(RMAppEventType.APP_ACCEPTED,
            RMAppEventType.APP_REJECTED, RMAppEventType.KILL,
            RMAppEventType.ATTEMPT_FINISHED, RMAppEventType.ATTEMPT_FAILED,
<<<<<<< HEAD
            RMAppEventType.ATTEMPT_KILLED, RMAppEventType.NODE_UPDATE,
            RMAppEventType.APP_SAVED, RMAppEventType.APP_REMOVED))
=======
            RMAppEventType.NODE_UPDATE))
>>>>>>> 6266273c

     .installTopology();

  private final StateMachine<RMAppState, RMAppEventType, RMAppEvent>
                                                                 stateMachine;

  private static final ApplicationResourceUsageReport
    DUMMY_APPLICATION_RESOURCE_USAGE_REPORT =
      BuilderUtils.newApplicationResourceUsageReport(-1, -1,
          Resources.createResource(-1, -1), Resources.createResource(-1, -1),
          Resources.createResource(-1, -1));
  private static final int DUMMY_APPLICATION_ATTEMPT_NUMBER = -1;
  
  public RMAppImpl(ApplicationId applicationId, RMContext rmContext,
      Configuration config, String name, String user, String queue,
      ApplicationSubmissionContext submissionContext,
      YarnScheduler scheduler,
      ApplicationMasterService masterService, long submitTime, String applicationType) {

    this.applicationId = applicationId;
    this.name = name;
    this.rmContext = rmContext;
    this.dispatcher = rmContext.getDispatcher();
    this.handler = dispatcher.getEventHandler();
    this.conf = config;
    this.user = user;
    this.queue = queue;
    this.submissionContext = submissionContext;
    this.scheduler = scheduler;
    this.masterService = masterService;
    this.submitTime = submitTime;
    this.startTime = System.currentTimeMillis();
    this.applicationType = applicationType;

    int globalMaxAppAttempts = conf.getInt(YarnConfiguration.RM_AM_MAX_ATTEMPTS,
        YarnConfiguration.DEFAULT_RM_AM_MAX_ATTEMPTS);
    int individualMaxAppAttempts = submissionContext.getMaxAppAttempts();
    if (individualMaxAppAttempts <= 0 ||
        individualMaxAppAttempts > globalMaxAppAttempts) {
      this.maxAppAttempts = globalMaxAppAttempts;
      LOG.warn("The specific max attempts: " + individualMaxAppAttempts
          + " for application: " + applicationId.getId()
          + " is invalid, because it is out of the range [1, "
          + globalMaxAppAttempts + "]. Use the global max attempts instead.");
    } else {
      this.maxAppAttempts = individualMaxAppAttempts;
    }

    ReentrantReadWriteLock lock = new ReentrantReadWriteLock();
    this.readLock = lock.readLock();
    this.writeLock = lock.writeLock();

    this.stateMachine = stateMachineFactory.make(this);
  }

  @Override
  public ApplicationId getApplicationId() {
    return this.applicationId;
  }
  
  @Override
  public ApplicationSubmissionContext getApplicationSubmissionContext() {
    return this.submissionContext;
  }

  @Override
  public FinalApplicationStatus getFinalApplicationStatus() {
    this.readLock.lock();
    try {
      // finish state is obtained based on the state machine's current state 
      // as a fall-back in case the application has not been unregistered 
      // ( or if the app never unregistered itself )
      // when the report is requested
      if (currentAttempt != null 
          && currentAttempt.getFinalApplicationStatus() != null) {
        return currentAttempt.getFinalApplicationStatus();   
      }
      return 
          createFinalApplicationStatus(this.stateMachine.getCurrentState());
    } finally {
      this.readLock.unlock();
    }
  }

  @Override
  public RMAppState getState() {
    this.readLock.lock();
    try {
        return this.stateMachine.getCurrentState();
    } finally {
      this.readLock.unlock();
    }
  }

  @Override
  public String getUser() {
    return this.user;
  }

  @Override
  public float getProgress() {
    this.readLock.lock();

    try {
      if (this.currentAttempt != null) {
        return this.currentAttempt.getProgress();
      }
      return 0;
    } finally {
      this.readLock.unlock();
    }
  }

  @Override
  public RMAppAttempt getRMAppAttempt(ApplicationAttemptId appAttemptId) {
    this.readLock.lock();

    try {
      return this.attempts.get(appAttemptId);
    } finally {
      this.readLock.unlock();
    }
  }

  @Override
  public String getQueue() {
    return this.queue;
  }
  
  @Override
  public void setQueue(String queue) {
    this.queue = queue;
  }

  @Override
  public String getName() {
    return this.name;
  }

  @Override
  public RMAppAttempt getCurrentAppAttempt() {
    this.readLock.lock();

    try {
      return this.currentAttempt;
    } finally {
      this.readLock.unlock();
    }
  }

  @Override
  public Map<ApplicationAttemptId, RMAppAttempt> getAppAttempts() {
    this.readLock.lock();

    try {
      return Collections.unmodifiableMap(this.attempts);
    } finally {
      this.readLock.unlock();
    }
  }

  private FinalApplicationStatus createFinalApplicationStatus(RMAppState state) {
    switch(state) {
    case NEW:
    case NEW_SAVING:
    case SUBMITTED:
    case ACCEPTED:
    case RUNNING:
<<<<<<< HEAD
    case REMOVING:
=======
    case FINAL_SAVING:
    case KILLING:
>>>>>>> 6266273c
      return FinalApplicationStatus.UNDEFINED;    
    // finished without a proper final state is the same as failed  
    case FINISHING:
    case FINISHED:
    case FAILED:
      return FinalApplicationStatus.FAILED;
    case KILLED:
      return FinalApplicationStatus.KILLED;
    }
    throw new YarnRuntimeException("Unknown state passed!");
  }

  @Override
  public int pullRMNodeUpdates(Collection<RMNode> updatedNodes) {
    this.writeLock.lock();
    try {
      int updatedNodeCount = this.updatedNodes.size();
      updatedNodes.addAll(this.updatedNodes);
      this.updatedNodes.clear();
      return updatedNodeCount;
    } finally {
      this.writeLock.unlock();
    }
  }
  
  @Override
  public ApplicationReport createAndGetApplicationReport(String clientUserName,
      boolean allowAccess) {
    this.readLock.lock();

    try {
      ApplicationAttemptId currentApplicationAttemptId = null;
      org.apache.hadoop.yarn.api.records.Token clientToAMToken = null;
      String trackingUrl = UNAVAILABLE;
      String host = UNAVAILABLE;
      String origTrackingUrl = UNAVAILABLE;
      int rpcPort = -1;
      ApplicationResourceUsageReport appUsageReport =
          DUMMY_APPLICATION_RESOURCE_USAGE_REPORT;
      FinalApplicationStatus finishState = getFinalApplicationStatus();
      String diags = UNAVAILABLE;
      float progress = 0.0f;
      org.apache.hadoop.yarn.api.records.Token amrmToken = null;
      if (allowAccess) {
        if (this.currentAttempt != null) {
          currentApplicationAttemptId = this.currentAttempt.getAppAttemptId();
          trackingUrl = this.currentAttempt.getTrackingUrl();
          origTrackingUrl = this.currentAttempt.getOriginalTrackingUrl();
          if (UserGroupInformation.isSecurityEnabled()) {
            // get a token so the client can communicate with the app attempt
            // NOTE: token may be unavailable if the attempt is not running
            Token<ClientToAMTokenIdentifier> attemptClientToAMToken =
                this.currentAttempt.createClientToken(clientUserName);
            if (attemptClientToAMToken != null) {
              clientToAMToken = BuilderUtils.newClientToAMToken(
                  attemptClientToAMToken.getIdentifier(),
                  attemptClientToAMToken.getKind().toString(),
                  attemptClientToAMToken.getPassword(),
                  attemptClientToAMToken.getService().toString());
            }
          }
          host = this.currentAttempt.getHost();
          rpcPort = this.currentAttempt.getRpcPort();
          appUsageReport = currentAttempt.getApplicationResourceUsageReport();
          progress = currentAttempt.getProgress();
        }
        diags = this.diagnostics.toString();

        if (currentAttempt != null && 
            currentAttempt.getAppAttemptState() == RMAppAttemptState.LAUNCHED) {
          if (getApplicationSubmissionContext().getUnmanagedAM() &&
              clientUserName != null && getUser().equals(clientUserName)) {
            Token<AMRMTokenIdentifier> token = currentAttempt.getAMRMToken();
            if (token != null) {
              amrmToken = BuilderUtils.newAMRMToken(token.getIdentifier(),
                  token.getKind().toString(), token.getPassword(),
                  token.getService().toString());
            }
          }
        }
      }

      if (currentApplicationAttemptId == null) {
        currentApplicationAttemptId = 
            BuilderUtils.newApplicationAttemptId(this.applicationId, 
                DUMMY_APPLICATION_ATTEMPT_NUMBER);
      }

      return BuilderUtils.newApplicationReport(this.applicationId,
          currentApplicationAttemptId, this.user, this.queue,
          this.name, host, rpcPort, clientToAMToken,
          createApplicationState(), diags,
          trackingUrl, this.startTime, this.finishTime, finishState,
          appUsageReport, origTrackingUrl, progress, this.applicationType, 
          amrmToken);
    } finally {
      this.readLock.unlock();
    }
  }

  @Override
  public long getFinishTime() {
    this.readLock.lock();

    try {
      return this.finishTime;
    } finally {
      this.readLock.unlock();
    }
  }

  @Override
  public long getStartTime() {
    this.readLock.lock();

    try {
      return this.startTime;
    } finally {
      this.readLock.unlock();
    }
  }

  @Override
  public long getSubmitTime() {
    return this.submitTime;
  }

  @Override
  public String getTrackingUrl() {
    this.readLock.lock();
    
    try {
      if (this.currentAttempt != null) {
        return this.currentAttempt.getTrackingUrl();
      }
      return null;
    } finally {
      this.readLock.unlock();
    }
  }

  @Override
  public StringBuilder getDiagnostics() {
    this.readLock.lock();

    try {
      return this.diagnostics;
    } finally {
      this.readLock.unlock();
    }
  }

  @Override
  public int getMaxAppAttempts() {
    return this.maxAppAttempts;
  }

  @Override
  public void handle(RMAppEvent event) {

    this.writeLock.lock();

    try {
      ApplicationId appID = event.getApplicationId();
      LOG.debug("Processing event for " + appID + " of type "
          + event.getType());
      final RMAppState oldState = getState();
      try {
        /* keep the master in sync with the state machine */
        this.stateMachine.doTransition(event.getType(), event);
      } catch (InvalidStateTransitonException e) {
        LOG.error("Can't handle this event at current state", e);
        /* TODO fail the application on the failed transition */
      }

      if (oldState != getState()) {
        LOG.info(appID + " State change from " + oldState + " to "
            + getState());
      }
    } finally {
      this.writeLock.unlock();
    }
  }

  @Override
  public void recover(RMState state) throws Exception{
    ApplicationState appState = state.getApplicationState().get(getApplicationId());
    this.recoveredFinalState = appState.getState();
    LOG.info("Recovering app: " + getApplicationId() + " with " + 
        + appState.getAttemptCount() + " attempts and final state = " + this.recoveredFinalState );
    this.diagnostics.append(appState.getDiagnostics());
    this.storedFinishTime = appState.getFinishTime();
    this.startTime = appState.getStartTime();

    for(int i=0; i<appState.getAttemptCount(); ++i) {
      // create attempt
      createNewAttempt();
      ((RMAppAttemptImpl)this.currentAttempt).recover(state);
    }
  }

  private void createNewAttempt() {
    ApplicationAttemptId appAttemptId =
        ApplicationAttemptId.newInstance(applicationId, attempts.size() + 1);
    RMAppAttempt attempt =
        new RMAppAttemptImpl(appAttemptId, rmContext, scheduler, masterService,
          submissionContext, conf, maxAppAttempts == attempts.size());
    attempts.put(appAttemptId, attempt);
    currentAttempt = attempt;
  }
  
  private void
      createAndStartNewAttempt(boolean transferStateFromPreviousAttempt) {
    createNewAttempt();
    handler.handle(new RMAppStartAttemptEvent(currentAttempt.getAppAttemptId(),
      transferStateFromPreviousAttempt));
  }

  private void processNodeUpdate(RMAppNodeUpdateType type, RMNode node) {
    NodeState nodeState = node.getState();
    updatedNodes.add(node);
    LOG.debug("Received node update event:" + type + " for node:" + node
        + " with state:" + nodeState);
  }

  private static class RMAppTransition implements
      SingleArcTransition<RMAppImpl, RMAppEvent> {
    public void transition(RMAppImpl app, RMAppEvent event) {
    };

  }

  private static final class RMAppNodeUpdateTransition extends RMAppTransition {
    public void transition(RMAppImpl app, RMAppEvent event) {
      RMAppNodeUpdateEvent nodeUpdateEvent = (RMAppNodeUpdateEvent) event;
      app.processNodeUpdate(nodeUpdateEvent.getUpdateType(),
          nodeUpdateEvent.getNode());
    };
  }

  private static final class RMAppRecoveredTransition implements
      MultipleArcTransition<RMAppImpl, RMAppEvent, RMAppState> {

    @Override
    public RMAppState transition(RMAppImpl app, RMAppEvent event) {
      /*
       * If last attempt recovered final state is null .. it means attempt was
       * started but AM container may or may not have started / finished.
       * Therefore we should wait for it to finish.
       */
      for (RMAppAttempt attempt : app.getAppAttempts().values()) {
        app.dispatcher.getEventHandler().handle(
          new RMAppAttemptEvent(attempt.getAppAttemptId(),
            RMAppAttemptEventType.RECOVER));
      }

      // The app has completed.
      if (app.recoveredFinalState != null) {
        FINAL_TRANSITION.transition(app, event);
        return app.recoveredFinalState;
      }

      // Notify scheduler about the app on recovery
      new AddApplicationToSchedulerTransition().transition(app, event);

      // No existent attempts means the attempt associated with this app was not
      // started or started but not yet saved.
      if (app.attempts.isEmpty()) {
        return RMAppState.SUBMITTED;
      }

      // YARN-1507 is saving the application state after the application is
      // accepted. So after YARN-1507, an app is saved meaning it is accepted.
      // Thus we return ACCECPTED state on recovery.
      return RMAppState.ACCEPTED;
    }
  }

  private static final class AddApplicationToSchedulerTransition extends
      RMAppTransition {
    @Override
    public void transition(RMAppImpl app, RMAppEvent event) {
      if (event instanceof RMAppNewSavedEvent) {
        RMAppNewSavedEvent storeEvent = (RMAppNewSavedEvent) event;
        // For HA this exception needs to be handled by giving up
        // master status if we got fenced
        if (((RMAppNewSavedEvent) event).getStoredException() != null) {
          LOG.error(
            "Failed to store application: " + storeEvent.getApplicationId(),
            storeEvent.getStoredException());
          ExitUtil.terminate(1, storeEvent.getStoredException());
        }
      }
      app.handler.handle(new AppAddedSchedulerEvent(app.applicationId,
        app.submissionContext.getQueue(), app.user));
    }
  }

  private static final class StartAppAttemptTransition extends RMAppTransition {
    @Override
    public void transition(RMAppImpl app, RMAppEvent event) {
      app.createAndStartNewAttempt(false);
    };
  }

<<<<<<< HEAD
  private static final class RMAppFinishingTransition extends RMAppTransition {
    @Override
    public void transition(RMAppImpl app, RMAppEvent event) {
      if (event.getType().equals(RMAppEventType.APP_REMOVED)) {
        RMAppRemovedEvent removeEvent = (RMAppRemovedEvent) event;
        if (removeEvent.getRemovedException() != null) {
          LOG.error(
            "Failed to remove application: " + removeEvent.getApplicationId(),
            removeEvent.getRemovedException());
          ExitUtil.terminate(1, removeEvent.getRemovedException());
        }
      }
      app.finishTime = System.currentTimeMillis();
=======
  private static final class FinalStateSavedTransition implements
      MultipleArcTransition<RMAppImpl, RMAppEvent, RMAppState> {

    @Override
    public RMAppState transition(RMAppImpl app, RMAppEvent event) {
      RMAppUpdateSavedEvent storeEvent = (RMAppUpdateSavedEvent) event;
      if (storeEvent.getUpdatedException() != null) {
        LOG.error("Failed to update the final state of application"
              + storeEvent.getApplicationId(), storeEvent.getUpdatedException());
        ExitUtil.terminate(1, storeEvent.getUpdatedException());
      }

      if (app.transitionTodo instanceof SingleArcTransition) {
        ((SingleArcTransition) app.transitionTodo).transition(app,
          app.eventCausingFinalSaving);
      } else if (app.transitionTodo instanceof MultipleArcTransition) {
        ((MultipleArcTransition) app.transitionTodo).transition(app,
          app.eventCausingFinalSaving);
      }
      return app.targetedFinalState;

    }
  }

  private static class AttemptFailedFinalStateSavedTransition extends
      RMAppTransition {
    @Override
    public void transition(RMAppImpl app, RMAppEvent event) {
      String msg = null;
      if (event instanceof RMAppFailedAttemptEvent) {
        msg = app.getAppAttemptFailedDiagnostics(event);
      }
      LOG.info(msg);
      app.diagnostics.append(msg);
      // Inform the node for app-finish
      FINAL_TRANSITION.transition(app, event);
    }
  }

  private String getAppAttemptFailedDiagnostics(RMAppEvent event) {
    String msg = null;
    RMAppFailedAttemptEvent failedEvent = (RMAppFailedAttemptEvent) event;
    if (this.submissionContext.getUnmanagedAM()) {
      // RM does not manage the AM. Do not retry
      msg = "Unmanaged application " + this.getApplicationId()
              + " failed due to " + failedEvent.getDiagnostics()
              + ". Failing the application.";
    } else if (this.attempts.size() >= this.maxAppAttempts) {
      msg = "Application " + this.getApplicationId() + " failed "
              + this.maxAppAttempts + " times due to "
              + failedEvent.getDiagnostics() + ". Failing the application.";
>>>>>>> 6266273c
    }
    return msg;
  }

  private static final class RMAppNewlySavingTransition extends RMAppTransition {
    @Override
    public void transition(RMAppImpl app, RMAppEvent event) {

      // If recovery is enabled then store the application information in a
      // non-blocking call so make sure that RM has stored the information
      // needed to restart the AM after RM restart without further client
      // communication
      LOG.info("Storing application with id " + app.applicationId);
      app.rmContext.getStateStore().storeNewApplication(app);
    }
  }

  private void rememberTargetTransitions(RMAppEvent event,
      Object transitionToDo, RMAppState targetFinalState) {
    transitionTodo = transitionToDo;
    targetedFinalState = targetFinalState;
    eventCausingFinalSaving = event;
  }

  private void rememberTargetTransitionsAndStoreState(RMAppEvent event,
      Object transitionToDo, RMAppState targetFinalState,
      RMAppState stateToBeStored) {
    rememberTargetTransitions(event, transitionToDo, targetFinalState);
    this.stateBeforeFinalSaving = getState();
    this.storedFinishTime = System.currentTimeMillis();

    LOG.info("Updating application " + this.applicationId
        + " with final state: " + this.targetedFinalState);
    // we lost attempt_finished diagnostics in app, because attempt_finished
    // diagnostics is sent after app final state is saved. Later on, we will
    // create GetApplicationAttemptReport specifically for getting per attempt
    // info.
    String diags = null;
    switch (event.getType()) {
    case APP_REJECTED:
      RMAppRejectedEvent rejectedEvent = (RMAppRejectedEvent) event;
      diags = rejectedEvent.getMessage();
      break;
    case ATTEMPT_FINISHED:
      RMAppFinishedAttemptEvent finishedEvent =
          (RMAppFinishedAttemptEvent) event;
      diags = finishedEvent.getDiagnostics();
      break;
    case ATTEMPT_FAILED:
      RMAppFailedAttemptEvent failedEvent = (RMAppFailedAttemptEvent) event;
      diags = getAppAttemptFailedDiagnostics(failedEvent);
      break;
    case ATTEMPT_KILLED:
      diags = getAppKilledDiagnostics();
      break;
    default:
      break;
    }
    ApplicationState appState =
        new ApplicationState(this.submitTime, this.startTime,
          this.submissionContext, this.user, stateToBeStored, diags,
          this.storedFinishTime);
    this.rmContext.getStateStore().updateApplicationState(appState);
  }

  private static final class FinalSavingTransition extends RMAppTransition {
    Object transitionToDo;
    RMAppState targetedFinalState;
    RMAppState stateToBeStored;

    public FinalSavingTransition(Object transitionToDo,
        RMAppState targetedFinalState) {
      this(transitionToDo, targetedFinalState, targetedFinalState);
    }

    public FinalSavingTransition(Object transitionToDo,
        RMAppState targetedFinalState, RMAppState stateToBeStored) {
      this.transitionToDo = transitionToDo;
      this.targetedFinalState = targetedFinalState;
      this.stateToBeStored = stateToBeStored;
    }

    @Override
    public void transition(RMAppImpl app, RMAppEvent event) {
      app.rememberTargetTransitionsAndStoreState(event, transitionToDo,
        targetedFinalState, stateToBeStored);
    }
  }

  private static class AttemptUnregisteredTransition extends RMAppTransition {
    @Override
    public void transition(RMAppImpl app, RMAppEvent event) {
      app.finishTime = app.storedFinishTime;
    }
  }

  private static final class RMAppRemovingTransition extends RMAppTransition {
    @Override
    public void transition(RMAppImpl app, RMAppEvent event) {
      LOG.info("Removing application with id " + app.applicationId);
      app.removeApplicationState();
      app.previousStateAtRemoving = app.getState();
    }
  }

  private static class AppFinishedTransition extends FinalTransition {
    public void transition(RMAppImpl app, RMAppEvent event) {
      RMAppFinishedAttemptEvent finishedEvent =
          (RMAppFinishedAttemptEvent)event;
      app.diagnostics.append(finishedEvent.getDiagnostics());
      super.transition(app, event);
    };
  }

  private static class AttemptFinishedAtFinalSavingTransition extends
      RMAppTransition {
    @Override
    public void transition(RMAppImpl app, RMAppEvent event) {
      if (app.targetedFinalState.equals(RMAppState.FAILED)
          || app.targetedFinalState.equals(RMAppState.KILLED)) {
        // Ignore Attempt_Finished event if we were supposed to reach FAILED
        // FINISHED state
        return;
      }

      // pass in the earlier attempt_unregistered event, as it is needed in
      // AppFinishedFinalStateSavedTransition later on
      app.rememberTargetTransitions(event,
        new AppFinishedFinalStateSavedTransition(app.eventCausingFinalSaving),
        RMAppState.FINISHED);
    };
  }

  private static class AppFinishedFinalStateSavedTransition extends
      RMAppTransition {
    RMAppEvent attemptUnregistered;

    public AppFinishedFinalStateSavedTransition(RMAppEvent attemptUnregistered) {
      this.attemptUnregistered = attemptUnregistered;
    }
    @Override
    public void transition(RMAppImpl app, RMAppEvent event) {
      new AttemptUnregisteredTransition().transition(app, attemptUnregistered);
      FINISHED_TRANSITION.transition(app, event);
    };
  }


  private static class AppKilledTransition extends FinalTransition {
    @Override
    public void transition(RMAppImpl app, RMAppEvent event) {
      app.diagnostics.append(getAppKilledDiagnostics());
      super.transition(app, event);
    };
  }

  private static String getAppKilledDiagnostics() {
    return "Application killed by user.";
  }

  private static class KillAttemptTransition extends RMAppTransition {
    @Override
    public void transition(RMAppImpl app, RMAppEvent event) {
      app.stateBeforeKilling = app.getState();
      app.handler.handle(new RMAppAttemptEvent(app.currentAttempt
        .getAppAttemptId(), RMAppAttemptEventType.KILL));
    }
  }

  private static final class AppRejectedTransition extends
      FinalTransition{
    public void transition(RMAppImpl app, RMAppEvent event) {
      RMAppRejectedEvent rejectedEvent = (RMAppRejectedEvent)event;
      app.diagnostics.append(rejectedEvent.getMessage());
      super.transition(app, event);
    };
  }

  private static class FinalTransition extends RMAppTransition {

    private Set<NodeId> getNodesOnWhichAttemptRan(RMAppImpl app) {
      Set<NodeId> nodes = new HashSet<NodeId>();
      for (RMAppAttempt attempt : app.attempts.values()) {
        nodes.addAll(attempt.getRanNodes());
      }
      return nodes;
    }

    public void transition(RMAppImpl app, RMAppEvent event) {
      Set<NodeId> nodes = getNodesOnWhichAttemptRan(app);
      for (NodeId nodeId : nodes) {
        app.handler.handle(
            new RMNodeCleanAppEvent(nodeId, app.applicationId));
      }
      app.finishTime = app.storedFinishTime;
      if (app.finishTime == 0 ) {
        app.finishTime = System.currentTimeMillis();
      }
<<<<<<< HEAD
      // application completely done and remove from state store.
      app.removeApplicationState();

=======
      app.handler.handle(new AppRemovedSchedulerEvent(app.applicationId, app
        .getState()));
>>>>>>> 6266273c
      app.handler.handle(
          new RMAppManagerEvent(app.applicationId,
          RMAppManagerEventType.APP_COMPLETED));
    };
  }

  private static final class AttemptFailedTransition implements
      MultipleArcTransition<RMAppImpl, RMAppEvent, RMAppState> {

    private final RMAppState initialState;

    public AttemptFailedTransition(RMAppState initialState) {
      this.initialState = initialState;
    }

    @Override
    public RMAppState transition(RMAppImpl app, RMAppEvent event) {
      if (!app.submissionContext.getUnmanagedAM()
          && app.attempts.size() < app.maxAppAttempts) {
        boolean transferStateFromPreviousAttempt = false;
        RMAppFailedAttemptEvent failedEvent = (RMAppFailedAttemptEvent) event;
        transferStateFromPreviousAttempt =
            failedEvent.getTransferStateFromPreviousAttempt();

        RMAppAttempt oldAttempt = app.currentAttempt;
        app.createAndStartNewAttempt(transferStateFromPreviousAttempt);
        // Transfer the state from the previous attempt to the current attempt.
        // Note that the previous failed attempt may still be collecting the
        // container events from the scheduler and update its data structures
        // before the new attempt is created.
        if (transferStateFromPreviousAttempt) {
          ((RMAppAttemptImpl) app.currentAttempt)
            .transferStateFromPreviousAttempt(oldAttempt);
        }
        return initialState;
      } else {
        app.rememberTargetTransitionsAndStoreState(event,
          new AttemptFailedFinalStateSavedTransition(), RMAppState.FAILED,
          RMAppState.FAILED);
        return RMAppState.FINAL_SAVING;
      }
    }
  }

  @Override
  public String getApplicationType() {
    return this.applicationType;
  }

  @Override
<<<<<<< HEAD
  public boolean isAppSafeToUnregister() {
=======
  public boolean isAppSafeToTerminate() {
>>>>>>> 6266273c
    RMAppState state = getState();
    return state.equals(RMAppState.FINISHING)
        || state.equals(RMAppState.FINISHED) || state.equals(RMAppState.FAILED)
        || state.equals(RMAppState.KILLED) ||
        // If this is an unmanaged AM, we are safe to unregister since unmanaged
        // AM will immediately go to FINISHED state on AM unregistration
        getApplicationSubmissionContext().getUnmanagedAM();
  }

  @Override
  public YarnApplicationState createApplicationState() {
    RMAppState rmAppState = getState();
<<<<<<< HEAD
    // If App is in REMOVING state, return its previous state.
    if (rmAppState.equals(RMAppState.REMOVING)) {
      rmAppState = previousStateAtRemoving;
=======
    // If App is in FINAL_SAVING state, return its previous state.
    if (rmAppState.equals(RMAppState.FINAL_SAVING)) {
      rmAppState = stateBeforeFinalSaving;
    }
    if (rmAppState.equals(RMAppState.KILLING)) {
      rmAppState = stateBeforeKilling;
>>>>>>> 6266273c
    }
    switch (rmAppState) {
    case NEW:
      return YarnApplicationState.NEW;
    case NEW_SAVING:
      return YarnApplicationState.NEW_SAVING;
    case SUBMITTED:
      return YarnApplicationState.SUBMITTED;
    case ACCEPTED:
      return YarnApplicationState.ACCEPTED;
    case RUNNING:
      return YarnApplicationState.RUNNING;
    case FINISHING:
    case FINISHED:
      return YarnApplicationState.FINISHED;
    case KILLED:
      return YarnApplicationState.KILLED;
    case FAILED:
      return YarnApplicationState.FAILED;
    default:
      throw new YarnRuntimeException("Unknown state passed!");
    }
  }
<<<<<<< HEAD

  private void removeApplicationState(){
    if (!isAppRemovalRequestSent) {
      rmContext.getStateStore().removeApplication(this);
      isAppRemovalRequestSent = true;
    }
=======
  
  public static boolean isAppInFinalState(RMApp rmApp) {
    RMAppState appState = rmApp.getState();
    return appState == RMAppState.FAILED || appState == RMAppState.FINISHED
        || appState == RMAppState.KILLED;
>>>>>>> 6266273c
  }
}<|MERGE_RESOLUTION|>--- conflicted
+++ resolved
@@ -54,10 +54,8 @@
 import org.apache.hadoop.yarn.server.resourcemanager.RMAppManagerEvent;
 import org.apache.hadoop.yarn.server.resourcemanager.RMAppManagerEventType;
 import org.apache.hadoop.yarn.server.resourcemanager.RMContext;
-import org.apache.hadoop.yarn.server.resourcemanager.RMServerUtils;
 import org.apache.hadoop.yarn.server.resourcemanager.recovery.RMStateStore.ApplicationState;
 import org.apache.hadoop.yarn.server.resourcemanager.recovery.RMStateStore.RMState;
-import org.apache.hadoop.yarn.server.resourcemanager.recovery.RMStateStore;
 import org.apache.hadoop.yarn.server.resourcemanager.recovery.Recoverable;
 import org.apache.hadoop.yarn.server.resourcemanager.rmapp.RMAppNodeUpdateEvent.RMAppNodeUpdateType;
 import org.apache.hadoop.yarn.server.resourcemanager.rmapp.attempt.RMAppAttempt;
@@ -65,10 +63,7 @@
 import org.apache.hadoop.yarn.server.resourcemanager.rmapp.attempt.RMAppAttemptEventType;
 import org.apache.hadoop.yarn.server.resourcemanager.rmapp.attempt.RMAppAttemptImpl;
 import org.apache.hadoop.yarn.server.resourcemanager.rmapp.attempt.RMAppAttemptState;
-<<<<<<< HEAD
-=======
 import org.apache.hadoop.yarn.server.resourcemanager.rmapp.attempt.RMAppStartAttemptEvent;
->>>>>>> 6266273c
 import org.apache.hadoop.yarn.server.resourcemanager.rmnode.RMNode;
 import org.apache.hadoop.yarn.server.resourcemanager.rmnode.RMNodeCleanAppEvent;
 import org.apache.hadoop.yarn.server.resourcemanager.scheduler.YarnScheduler;
@@ -119,8 +114,6 @@
   private static final FinalTransition FINAL_TRANSITION = new FinalTransition();
   private static final AppFinishedTransition FINISHED_TRANSITION =
       new AppFinishedTransition();
-  private boolean isAppRemovalRequestSent = false;
-  private RMAppState previousStateAtRemoving;
 
   // These states stored are only valid when app is at killing or final_saving.
   private RMAppState stateBeforeKilling;
@@ -213,17 +206,11 @@
      // Transitions from RUNNING state
     .addTransition(RMAppState.RUNNING, RMAppState.RUNNING,
         RMAppEventType.NODE_UPDATE, new RMAppNodeUpdateTransition())
-<<<<<<< HEAD
-    .addTransition(RMAppState.RUNNING, RMAppState.REMOVING,
-          RMAppEventType.ATTEMPT_UNREGISTERED,
-        new RMAppRemovingTransition())
-=======
     .addTransition(RMAppState.RUNNING, RMAppState.FINAL_SAVING,
         RMAppEventType.ATTEMPT_UNREGISTERED,
         new FinalSavingTransition(
           new AttemptUnregisteredTransition(),
           RMAppState.FINISHING, RMAppState.FINISHED))
->>>>>>> 6266273c
     .addTransition(RMAppState.RUNNING, RMAppState.FINISHED,
       // UnManagedAM directly jumps to finished
         RMAppEventType.ATTEMPT_FINISHED, FINISHED_TRANSITION)
@@ -247,25 +234,11 @@
         EnumSet.of(RMAppEventType.NODE_UPDATE, RMAppEventType.KILL,
           RMAppEventType.APP_NEW_SAVED))
 
-     // Transitions from REMOVING state
-    .addTransition(RMAppState.REMOVING, RMAppState.FINISHING,
-        RMAppEventType.APP_REMOVED,  new RMAppFinishingTransition())
-    .addTransition(RMAppState.REMOVING, RMAppState.FINISHED,
-        RMAppEventType.ATTEMPT_FINISHED, FINISHED_TRANSITION)
-    .addTransition(RMAppState.REMOVING, RMAppState.KILLED,
-        RMAppEventType.KILL, new KillAppAndAttemptTransition())
-    // ignorable transitions
-    .addTransition(RMAppState.REMOVING, RMAppState.REMOVING,
-        RMAppEventType.NODE_UPDATE)
-
      // Transitions from FINISHING state
     .addTransition(RMAppState.FINISHING, RMAppState.FINISHED,
         RMAppEventType.ATTEMPT_FINISHED, FINISHED_TRANSITION)
     // ignorable transitions
     .addTransition(RMAppState.FINISHING, RMAppState.FINISHING,
-<<<<<<< HEAD
-      EnumSet.of(RMAppEventType.NODE_UPDATE, RMAppEventType.APP_REMOVED))
-=======
       EnumSet.of(RMAppEventType.NODE_UPDATE,
         // ignore Kill as we have already saved the final Finished state in
         // state store.
@@ -285,7 +258,6 @@
             RMAppEventType.ATTEMPT_FAILED,
             RMAppEventType.APP_UPDATE_SAVED,
             RMAppEventType.KILL))
->>>>>>> 6266273c
 
      // Transitions from FINISHED state
      // ignorable transitions
@@ -294,22 +266,12 @@
             RMAppEventType.NODE_UPDATE,
             RMAppEventType.ATTEMPT_UNREGISTERED,
             RMAppEventType.ATTEMPT_FINISHED,
-<<<<<<< HEAD
-            RMAppEventType.KILL,
-            RMAppEventType.APP_REMOVED))
-=======
             RMAppEventType.KILL))
->>>>>>> 6266273c
 
      // Transitions from FAILED state
      // ignorable transitions
     .addTransition(RMAppState.FAILED, RMAppState.FAILED,
-<<<<<<< HEAD
-        EnumSet.of(RMAppEventType.KILL, RMAppEventType.NODE_UPDATE,
-          RMAppEventType.APP_SAVED, RMAppEventType.APP_REMOVED))
-=======
         EnumSet.of(RMAppEventType.KILL, RMAppEventType.NODE_UPDATE))
->>>>>>> 6266273c
 
      // Transitions from KILLED state
      // ignorable transitions
@@ -319,12 +281,7 @@
         EnumSet.of(RMAppEventType.APP_ACCEPTED,
             RMAppEventType.APP_REJECTED, RMAppEventType.KILL,
             RMAppEventType.ATTEMPT_FINISHED, RMAppEventType.ATTEMPT_FAILED,
-<<<<<<< HEAD
-            RMAppEventType.ATTEMPT_KILLED, RMAppEventType.NODE_UPDATE,
-            RMAppEventType.APP_SAVED, RMAppEventType.APP_REMOVED))
-=======
             RMAppEventType.NODE_UPDATE))
->>>>>>> 6266273c
 
      .installTopology();
 
@@ -493,12 +450,8 @@
     case SUBMITTED:
     case ACCEPTED:
     case RUNNING:
-<<<<<<< HEAD
-    case REMOVING:
-=======
     case FINAL_SAVING:
     case KILLING:
->>>>>>> 6266273c
       return FinalApplicationStatus.UNDEFINED;    
     // finished without a proper final state is the same as failed  
     case FINISHING:
@@ -804,21 +757,6 @@
     };
   }
 
-<<<<<<< HEAD
-  private static final class RMAppFinishingTransition extends RMAppTransition {
-    @Override
-    public void transition(RMAppImpl app, RMAppEvent event) {
-      if (event.getType().equals(RMAppEventType.APP_REMOVED)) {
-        RMAppRemovedEvent removeEvent = (RMAppRemovedEvent) event;
-        if (removeEvent.getRemovedException() != null) {
-          LOG.error(
-            "Failed to remove application: " + removeEvent.getApplicationId(),
-            removeEvent.getRemovedException());
-          ExitUtil.terminate(1, removeEvent.getRemovedException());
-        }
-      }
-      app.finishTime = System.currentTimeMillis();
-=======
   private static final class FinalStateSavedTransition implements
       MultipleArcTransition<RMAppImpl, RMAppEvent, RMAppState> {
 
@@ -870,7 +808,6 @@
       msg = "Application " + this.getApplicationId() + " failed "
               + this.maxAppAttempts + " times due to "
               + failedEvent.getDiagnostics() + ". Failing the application.";
->>>>>>> 6266273c
     }
     return msg;
   }
@@ -967,15 +904,6 @@
     }
   }
 
-  private static final class RMAppRemovingTransition extends RMAppTransition {
-    @Override
-    public void transition(RMAppImpl app, RMAppEvent event) {
-      LOG.info("Removing application with id " + app.applicationId);
-      app.removeApplicationState();
-      app.previousStateAtRemoving = app.getState();
-    }
-  }
-
   private static class AppFinishedTransition extends FinalTransition {
     public void transition(RMAppImpl app, RMAppEvent event) {
       RMAppFinishedAttemptEvent finishedEvent =
@@ -1069,14 +997,8 @@
       if (app.finishTime == 0 ) {
         app.finishTime = System.currentTimeMillis();
       }
-<<<<<<< HEAD
-      // application completely done and remove from state store.
-      app.removeApplicationState();
-
-=======
       app.handler.handle(new AppRemovedSchedulerEvent(app.applicationId, app
         .getState()));
->>>>>>> 6266273c
       app.handler.handle(
           new RMAppManagerEvent(app.applicationId,
           RMAppManagerEventType.APP_COMPLETED));
@@ -1127,11 +1049,7 @@
   }
 
   @Override
-<<<<<<< HEAD
-  public boolean isAppSafeToUnregister() {
-=======
   public boolean isAppSafeToTerminate() {
->>>>>>> 6266273c
     RMAppState state = getState();
     return state.equals(RMAppState.FINISHING)
         || state.equals(RMAppState.FINISHED) || state.equals(RMAppState.FAILED)
@@ -1144,18 +1062,12 @@
   @Override
   public YarnApplicationState createApplicationState() {
     RMAppState rmAppState = getState();
-<<<<<<< HEAD
-    // If App is in REMOVING state, return its previous state.
-    if (rmAppState.equals(RMAppState.REMOVING)) {
-      rmAppState = previousStateAtRemoving;
-=======
     // If App is in FINAL_SAVING state, return its previous state.
     if (rmAppState.equals(RMAppState.FINAL_SAVING)) {
       rmAppState = stateBeforeFinalSaving;
     }
     if (rmAppState.equals(RMAppState.KILLING)) {
       rmAppState = stateBeforeKilling;
->>>>>>> 6266273c
     }
     switch (rmAppState) {
     case NEW:
@@ -1179,19 +1091,10 @@
       throw new YarnRuntimeException("Unknown state passed!");
     }
   }
-<<<<<<< HEAD
-
-  private void removeApplicationState(){
-    if (!isAppRemovalRequestSent) {
-      rmContext.getStateStore().removeApplication(this);
-      isAppRemovalRequestSent = true;
-    }
-=======
   
   public static boolean isAppInFinalState(RMApp rmApp) {
     RMAppState appState = rmApp.getState();
     return appState == RMAppState.FAILED || appState == RMAppState.FINISHED
         || appState == RMAppState.KILLED;
->>>>>>> 6266273c
   }
 }