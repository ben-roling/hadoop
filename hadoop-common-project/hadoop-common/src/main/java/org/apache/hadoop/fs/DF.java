/**
 * Licensed to the Apache Software Foundation (ASF) under one
 * or more contributor license agreements.  See the NOTICE file
 * distributed with this work for additional information
 * regarding copyright ownership.  The ASF licenses this file
 * to you under the Apache License, Version 2.0 (the
 * "License"); you may not use this file except in compliance
 * with the License.  You may obtain a copy of the License at
 *
 *     http://www.apache.org/licenses/LICENSE-2.0
 *
 * Unless required by applicable law or agreed to in writing, software
 * distributed under the License is distributed on an "AS IS" BASIS,
 * WITHOUT WARRANTIES OR CONDITIONS OF ANY KIND, either express or implied.
 * See the License for the specific language governing permissions and
 * limitations under the License.
 */
package org.apache.hadoop.fs;

import java.io.BufferedReader;
import java.io.File;
import java.io.FileNotFoundException;
import java.io.IOException;
import java.util.ArrayList;
import java.util.EnumSet;
import java.util.NoSuchElementException;
import java.util.StringTokenizer;

import org.apache.hadoop.classification.InterfaceAudience;
import org.apache.hadoop.classification.InterfaceStability;
import org.apache.hadoop.conf.Configuration;
import org.apache.hadoop.util.Shell;

import com.google.common.annotations.VisibleForTesting;

/** Filesystem disk space usage statistics.
 * Uses the unix 'df' program to get mount points, and java.io.File for
 * space utilization. Tested on Linux, FreeBSD, Windows. */
@InterfaceAudience.LimitedPrivate({"HDFS", "MapReduce"})
@InterfaceStability.Evolving
public class DF extends Shell {

  /** Default DF refresh interval. */
  public static final long DF_INTERVAL_DEFAULT = 3 * 1000;

  private final String dirPath;
  private final File dirFile;
  private String filesystem;
  private String mount;
  
  private ArrayList<String> output;

  enum OSType {
    OS_TYPE_UNIX("UNIX"),
    OS_TYPE_WIN("Windows"),
    OS_TYPE_SOLARIS("SunOS"),
    OS_TYPE_MAC("Mac"),
    OS_TYPE_AIX("AIX");

    private String id;
    OSType(String id) {
      this.id = id;
    }
    public boolean match(String osStr) {
      return osStr != null && osStr.indexOf(id) >= 0;
    }
    String getId() {
      return id;
    }
  }

  private static final String OS_NAME = System.getProperty("os.name");
  private static final OSType OS_TYPE = getOSType(OS_NAME);

  protected static OSType getOSType(String osName) {
    for (OSType ost : EnumSet.allOf(OSType.class)) {
      if (ost.match(osName)) {
        return ost;
      }
    }
    return OSType.OS_TYPE_UNIX;
  }

  public DF(File path, Configuration conf) throws IOException {
    this(path, conf.getLong(CommonConfigurationKeys.FS_DF_INTERVAL_KEY, DF.DF_INTERVAL_DEFAULT));
  }

  public DF(File path, long dfInterval) throws IOException {
    super(dfInterval);
    this.dirPath = path.getCanonicalPath();
    this.dirFile = new File(this.dirPath);
    this.output = new ArrayList<String>();
  }

  protected OSType getOSType() {
    return OS_TYPE;
  }
  
  /// ACCESSORS

  /** @return the canonical path to the volume we're checking. */
  public String getDirPath() {
    return dirPath;
  }

  /** @return a string indicating which filesystem volume we're checking. */
  public String getFilesystem() throws IOException {
    run();
    return filesystem;
  }

  /** @return the capacity of the measured filesystem in bytes. */
  public long getCapacity() {
    return dirFile.getTotalSpace();
  }

  /** @return the total used space on the filesystem in bytes. */
  public long getUsed() {
    return dirFile.getTotalSpace() - dirFile.getFreeSpace();
  }

  /** @return the usable space remaining on the filesystem in bytes. */
  public long getAvailable() {
    return dirFile.getUsableSpace();
  }

  /** @return the amount of the volume full, as a percent. */
  public int getPercentUsed() {
    double cap = (double) getCapacity();
    double used = (cap - (double) getAvailable());
    return (int) (used * 100.0 / cap);
  }

  /** @return the filesystem mount point for the indicated volume */
  public String getMount() throws IOException {
    // Abort early if specified path does not exist
    if (!dirFile.exists()) {
      throw new FileNotFoundException("Specified path " + dirFile.getPath()
          + "does not exist");
    }
    run();
    // Skip parsing if df was not successful
    if (getExitCode() != 0) {
      StringBuffer sb = new StringBuffer("df could not be run successfully: ");
      for (String line: output) {
        sb.append(line);
      }
      throw new IOException(sb.toString());
    }
    parseOutput();
    return mount;
  }
  
  @Override
  public String toString() {
    return
      "df -k " + mount +"\n" +
      filesystem + "\t" +
      getCapacity() / 1024 + "\t" +
      getUsed() / 1024 + "\t" +
      getAvailable() / 1024 + "\t" +
      getPercentUsed() + "%\t" +
      mount;
  }

  @Override
  protected void run() throws IOException {
    if (WINDOWS) {
      try {
        this.mount = dirFile.getCanonicalPath().substring(0,2);
      } catch (IOException e) {
      }
      return;
    }
    super.run();
  }

  @Override
  protected String[] getExecString() {
    // ignoring the error since the exit code it enough
<<<<<<< HEAD
    return (WINDOWS)? new String[]{"cmd", "/c", "df -k " + dirPath + " 2>nul"}:
        new String[] {"bash","-c","exec 'df' '-k' '" + dirPath + "' 2>/dev/null"};
=======
    return new String[] {"bash","-c","exec 'df' '-k' '-P' '" + dirPath 
                         + "' 2>/dev/null"};
>>>>>>> cc15fff2
  }

  @Override
  protected void parseExecResult(BufferedReader lines) throws IOException {
    output.clear();
    String line = lines.readLine();
    while (line != null) {
      output.add(line);
      line = lines.readLine();
    }
  }
  
  @VisibleForTesting
  protected void parseOutput() throws IOException {
    if (output.size() < 2) {
      StringBuffer sb = new StringBuffer("Fewer lines of output than expected");
      if (output.size() > 0) {
        sb.append(": " + output.get(0));
      }
      throw new IOException(sb.toString());
    }
    
    String line = output.get(1);
    StringTokenizer tokens =
      new StringTokenizer(line, " \t\n\r\f%");
    
    try {
      this.filesystem = tokens.nextToken();
    } catch (NoSuchElementException e) {
      throw new IOException("Unexpected empty line");
    }
    if (!tokens.hasMoreTokens()) {            // for long filesystem name
      if (output.size() > 2) {
        line = output.get(2);
      } else {
        throw new IOException("Expecting additional output after line: "
            + line);
      }
      tokens = new StringTokenizer(line, " \t\n\r\f%");
    }

    try {
      Long.parseLong(tokens.nextToken()); // capacity
      Long.parseLong(tokens.nextToken()); // used
      Long.parseLong(tokens.nextToken()); // available
      Integer.parseInt(tokens.nextToken()); // pct used
      this.mount = tokens.nextToken();
    } catch (NoSuchElementException e) {
      throw new IOException("Could not parse line: " + line);
    } catch (NumberFormatException e) {
      throw new IOException("Could not parse line: " + line);
    }
  }

  public static void main(String[] args) throws Exception {
    String path = ".";
    if (args.length > 0)
      path = args[0];

    System.out.println(new DF(new File(path), DF_INTERVAL_DEFAULT).toString());
  }
}<|MERGE_RESOLUTION|>--- conflicted
+++ resolved
@@ -178,13 +178,9 @@
   @Override
   protected String[] getExecString() {
     // ignoring the error since the exit code it enough
-<<<<<<< HEAD
     return (WINDOWS)? new String[]{"cmd", "/c", "df -k " + dirPath + " 2>nul"}:
-        new String[] {"bash","-c","exec 'df' '-k' '" + dirPath + "' 2>/dev/null"};
-=======
-    return new String[] {"bash","-c","exec 'df' '-k' '-P' '" + dirPath 
-                         + "' 2>/dev/null"};
->>>>>>> cc15fff2
+        new String[] {"bash","-c","exec 'df' '-k' '-P' '" + dirPath 
+                      + "' 2>/dev/null"};
   }
 
   @Override
