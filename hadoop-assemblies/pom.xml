<?xml version="1.0" encoding="UTF-8"?>
<!--
   Licensed to the Apache Software Foundation (ASF) under one or more
   contributor license agreements.  See the NOTICE file distributed with
   this work for additional information regarding copyright ownership.
   The ASF licenses this file to You under the Apache License, Version 2.0
   (the "License"); you may not use this file except in compliance with
   the License.  You may obtain a copy of the License at

       http://www.apache.org/licenses/LICENSE-2.0

   Unless required by applicable law or agreed to in writing, software
   distributed under the License is distributed on an "AS IS" BASIS,
   WITHOUT WARRANTIES OR CONDITIONS OF ANY KIND, either express or implied.
   See the License for the specific language governing permissions and
   limitations under the License.
-->
<project xmlns="http://maven.apache.org/POM/4.0.0"
  xmlns:xsi="http://www.w3.org/2001/XMLSchema-instance"
  xsi:schemaLocation="http://maven.apache.org/POM/4.0.0
                      http://maven.apache.org/xsd/maven-4.0.0.xsd">
  <modelVersion>4.0.0</modelVersion>
  <parent>
    <groupId>org.apache.hadoop</groupId>
    <artifactId>hadoop-project</artifactId>
<<<<<<< HEAD
    <version>2.0.3-alpha</version>
=======
    <version>2.0.4-SNAPSHOT</version>
>>>>>>> 0caafb63
    <relativePath>../hadoop-project</relativePath>
  </parent>
  <groupId>org.apache.hadoop</groupId>
  <artifactId>hadoop-assemblies</artifactId>
<<<<<<< HEAD
  <version>2.0.3-alpha</version>
=======
  <version>2.0.4-SNAPSHOT</version>
>>>>>>> 0caafb63
  <name>Apache Hadoop Assemblies</name>
  <description>Apache Hadoop Assemblies</description>

  <properties>
    <failIfNoTests>false</failIfNoTests>
  </properties>

  <build>
    <plugins>
      <plugin>
        <groupId>org.apache.maven.plugins</groupId>
        <artifactId>maven-enforcer-plugin</artifactId>
        <inherited>false</inherited>
        <configuration>
          <rules>
            <requireMavenVersion>
              <version>[3.0.0,)</version>
            </requireMavenVersion>
            <requireJavaVersion>
              <version>1.6</version>
            </requireJavaVersion>
          </rules>
        </configuration>
        <executions>
          <execution>
            <id>clean</id>
            <goals>
              <goal>enforce</goal>
            </goals>
            <phase>pre-clean</phase>
          </execution>
          <execution>
            <id>default</id>
            <goals>
              <goal>enforce</goal>
            </goals>
            <phase>validate</phase>
          </execution>
          <execution>
            <id>site</id>
            <goals>
              <goal>enforce</goal>
            </goals>
            <phase>pre-site</phase>
          </execution>
        </executions>
      </plugin>
      <plugin>
        <groupId>org.apache.rat</groupId>
        <artifactId>apache-rat-plugin</artifactId>
      </plugin>
    </plugins>
  </build>
</project><|MERGE_RESOLUTION|>--- conflicted
+++ resolved
@@ -23,20 +23,12 @@
   <parent>
     <groupId>org.apache.hadoop</groupId>
     <artifactId>hadoop-project</artifactId>
-<<<<<<< HEAD
-    <version>2.0.3-alpha</version>
-=======
     <version>2.0.4-SNAPSHOT</version>
->>>>>>> 0caafb63
     <relativePath>../hadoop-project</relativePath>
   </parent>
   <groupId>org.apache.hadoop</groupId>
   <artifactId>hadoop-assemblies</artifactId>
-<<<<<<< HEAD
-  <version>2.0.3-alpha</version>
-=======
   <version>2.0.4-SNAPSHOT</version>
->>>>>>> 0caafb63
   <name>Apache Hadoop Assemblies</name>
   <description>Apache Hadoop Assemblies</description>
 
