/**
 * Licensed to the Apache Software Foundation (ASF) under one
 * or more contributor license agreements.  See the NOTICE file
 * distributed with this work for additional information
 * regarding copyright ownership.  The ASF licenses this file
 * to you under the Apache License, Version 2.0 (the
 * "License"); you may not use this file except in compliance
 * with the License.  You may obtain a copy of the License at
 *
 *     http://www.apache.org/licenses/LICENSE-2.0
 *
 * Unless required by applicable law or agreed to in writing, software
 * distributed under the License is distributed on an "AS IS" BASIS,
 * WITHOUT WARRANTIES OR CONDITIONS OF ANY KIND, either express or implied.
 * See the License for the specific language governing permissions and
 * limitations under the License.
 */
package org.apache.hadoop.hdfs.protocolPB;

import java.io.Closeable;
import java.io.FileNotFoundException;
import java.io.IOException;
import java.util.Arrays;
import java.util.EnumSet;
import java.util.List;

import com.google.common.collect.Lists;
import org.apache.hadoop.classification.InterfaceAudience;
import org.apache.hadoop.classification.InterfaceStability;
import org.apache.hadoop.crypto.CipherSuite;
import org.apache.hadoop.fs.BatchedRemoteIterator.BatchedEntries;
import org.apache.hadoop.fs.CacheFlag;
import org.apache.hadoop.fs.ContentSummary;
import org.apache.hadoop.fs.CreateFlag;
import org.apache.hadoop.fs.FileAlreadyExistsException;
import org.apache.hadoop.fs.FsServerDefaults;
import org.apache.hadoop.fs.Options.Rename;
import org.apache.hadoop.fs.ParentNotDirectoryException;
import org.apache.hadoop.fs.UnresolvedLinkException;
import org.apache.hadoop.fs.XAttr;
import org.apache.hadoop.fs.XAttrSetFlag;
import org.apache.hadoop.fs.permission.AclEntry;
import org.apache.hadoop.fs.permission.AclStatus;
import org.apache.hadoop.fs.permission.FsAction;
import org.apache.hadoop.fs.permission.FsPermission;
import org.apache.hadoop.hdfs.inotify.EventsList;
import org.apache.hadoop.hdfs.protocol.AlreadyBeingCreatedException;
import org.apache.hadoop.hdfs.protocol.CacheDirectiveEntry;
import org.apache.hadoop.hdfs.protocol.CacheDirectiveInfo;
import org.apache.hadoop.hdfs.protocol.CachePoolEntry;
import org.apache.hadoop.hdfs.protocol.CachePoolInfo;
import org.apache.hadoop.hdfs.protocol.ClientProtocol;
import org.apache.hadoop.hdfs.protocol.CorruptFileBlocks;
import org.apache.hadoop.hdfs.protocol.DSQuotaExceededException;
import org.apache.hadoop.hdfs.protocol.DatanodeID;
import org.apache.hadoop.hdfs.protocol.DatanodeInfo;
import org.apache.hadoop.hdfs.protocol.DirectoryListing;
import org.apache.hadoop.hdfs.protocol.EncryptionZoneWithId;
import org.apache.hadoop.hdfs.protocol.ExtendedBlock;
import org.apache.hadoop.hdfs.protocol.HdfsConstants.DatanodeReportType;
import org.apache.hadoop.hdfs.protocol.HdfsConstants.RollingUpgradeAction;
import org.apache.hadoop.hdfs.protocol.HdfsConstants.SafeModeAction;
import org.apache.hadoop.hdfs.protocol.HdfsFileStatus;
import org.apache.hadoop.hdfs.protocol.LocatedBlock;
import org.apache.hadoop.hdfs.protocol.LocatedBlocks;
import org.apache.hadoop.hdfs.protocol.NSQuotaExceededException;
import org.apache.hadoop.hdfs.protocol.QuotaExceededException;
import org.apache.hadoop.hdfs.protocol.RollingUpgradeInfo;
import org.apache.hadoop.hdfs.protocol.SnapshotAccessControlException;
import org.apache.hadoop.hdfs.protocol.SnapshotDiffReport;
import org.apache.hadoop.hdfs.protocol.SnapshottableDirectoryStatus;
import org.apache.hadoop.hdfs.protocol.proto.AclProtos.GetAclStatusRequestProto;
import org.apache.hadoop.hdfs.protocol.proto.AclProtos.ModifyAclEntriesRequestProto;
import org.apache.hadoop.hdfs.protocol.proto.AclProtos.RemoveAclEntriesRequestProto;
import org.apache.hadoop.hdfs.protocol.proto.AclProtos.RemoveAclRequestProto;
import org.apache.hadoop.hdfs.protocol.proto.AclProtos.RemoveDefaultAclRequestProto;
import org.apache.hadoop.hdfs.protocol.proto.AclProtos.SetAclRequestProto;
import org.apache.hadoop.hdfs.protocol.proto.ClientNamenodeProtocolProtos.AbandonBlockRequestProto;
import org.apache.hadoop.hdfs.protocol.proto.ClientNamenodeProtocolProtos.AddBlockRequestProto;
import org.apache.hadoop.hdfs.protocol.proto.ClientNamenodeProtocolProtos.AddCacheDirectiveRequestProto;
import org.apache.hadoop.hdfs.protocol.proto.ClientNamenodeProtocolProtos.AddCachePoolRequestProto;
import org.apache.hadoop.hdfs.protocol.proto.ClientNamenodeProtocolProtos.AllowSnapshotRequestProto;
import org.apache.hadoop.hdfs.protocol.proto.ClientNamenodeProtocolProtos.AppendRequestProto;
import org.apache.hadoop.hdfs.protocol.proto.ClientNamenodeProtocolProtos.AppendResponseProto;
import org.apache.hadoop.hdfs.protocol.proto.ClientNamenodeProtocolProtos.CachePoolEntryProto;
import org.apache.hadoop.hdfs.protocol.proto.ClientNamenodeProtocolProtos.CompleteRequestProto;
import org.apache.hadoop.hdfs.protocol.proto.ClientNamenodeProtocolProtos.ConcatRequestProto;
import org.apache.hadoop.hdfs.protocol.proto.ClientNamenodeProtocolProtos.CreateRequestProto;
import org.apache.hadoop.hdfs.protocol.proto.ClientNamenodeProtocolProtos.CreateResponseProto;
import org.apache.hadoop.hdfs.protocol.proto.ClientNamenodeProtocolProtos.CreateSnapshotRequestProto;
import org.apache.hadoop.hdfs.protocol.proto.ClientNamenodeProtocolProtos.CreateSymlinkRequestProto;
import org.apache.hadoop.hdfs.protocol.proto.ClientNamenodeProtocolProtos.DeleteRequestProto;
import org.apache.hadoop.hdfs.protocol.proto.ClientNamenodeProtocolProtos.DeleteSnapshotRequestProto;
import org.apache.hadoop.hdfs.protocol.proto.ClientNamenodeProtocolProtos.DisallowSnapshotRequestProto;
import org.apache.hadoop.hdfs.protocol.proto.ClientNamenodeProtocolProtos.FinalizeUpgradeRequestProto;
import org.apache.hadoop.hdfs.protocol.proto.ClientNamenodeProtocolProtos.FsyncRequestProto;
import org.apache.hadoop.hdfs.protocol.proto.ClientNamenodeProtocolProtos.GetAdditionalDatanodeRequestProto;
import org.apache.hadoop.hdfs.protocol.proto.ClientNamenodeProtocolProtos.GetBlockLocationsRequestProto;
import org.apache.hadoop.hdfs.protocol.proto.ClientNamenodeProtocolProtos.GetBlockLocationsResponseProto;
import org.apache.hadoop.hdfs.protocol.proto.ClientNamenodeProtocolProtos.GetContentSummaryRequestProto;
import org.apache.hadoop.hdfs.protocol.proto.ClientNamenodeProtocolProtos.GetCurrentEditLogTxidRequestProto;
import org.apache.hadoop.hdfs.protocol.proto.ClientNamenodeProtocolProtos.GetDataEncryptionKeyRequestProto;
import org.apache.hadoop.hdfs.protocol.proto.ClientNamenodeProtocolProtos.GetDataEncryptionKeyResponseProto;
import org.apache.hadoop.hdfs.protocol.proto.ClientNamenodeProtocolProtos.GetDatanodeReportRequestProto;
import org.apache.hadoop.hdfs.protocol.proto.ClientNamenodeProtocolProtos.GetDatanodeStorageReportRequestProto;
import org.apache.hadoop.hdfs.protocol.proto.ClientNamenodeProtocolProtos.GetEditsFromTxidRequestProto;
import org.apache.hadoop.hdfs.protocol.proto.ClientNamenodeProtocolProtos.GetFileInfoRequestProto;
import org.apache.hadoop.hdfs.protocol.proto.ClientNamenodeProtocolProtos.GetFileInfoResponseProto;
import org.apache.hadoop.hdfs.protocol.proto.ClientNamenodeProtocolProtos.GetFileLinkInfoRequestProto;
import org.apache.hadoop.hdfs.protocol.proto.ClientNamenodeProtocolProtos.GetFileLinkInfoResponseProto;
import org.apache.hadoop.hdfs.protocol.proto.ClientNamenodeProtocolProtos.GetFsStatusRequestProto;
import org.apache.hadoop.hdfs.protocol.proto.ClientNamenodeProtocolProtos.GetLinkTargetRequestProto;
import org.apache.hadoop.hdfs.protocol.proto.ClientNamenodeProtocolProtos.GetLinkTargetResponseProto;
import org.apache.hadoop.hdfs.protocol.proto.ClientNamenodeProtocolProtos.GetListingRequestProto;
import org.apache.hadoop.hdfs.protocol.proto.ClientNamenodeProtocolProtos.GetListingResponseProto;
import org.apache.hadoop.hdfs.protocol.proto.ClientNamenodeProtocolProtos.GetPreferredBlockSizeRequestProto;
import org.apache.hadoop.hdfs.protocol.proto.ClientNamenodeProtocolProtos.GetServerDefaultsRequestProto;
import org.apache.hadoop.hdfs.protocol.proto.ClientNamenodeProtocolProtos.GetSnapshotDiffReportRequestProto;
import org.apache.hadoop.hdfs.protocol.proto.ClientNamenodeProtocolProtos.GetSnapshotDiffReportResponseProto;
import org.apache.hadoop.hdfs.protocol.proto.ClientNamenodeProtocolProtos.GetSnapshottableDirListingRequestProto;
import org.apache.hadoop.hdfs.protocol.proto.ClientNamenodeProtocolProtos.GetSnapshottableDirListingResponseProto;
import org.apache.hadoop.hdfs.protocol.proto.ClientNamenodeProtocolProtos.IsFileClosedRequestProto;
import org.apache.hadoop.hdfs.protocol.proto.ClientNamenodeProtocolProtos.ListCacheDirectivesRequestProto;
import org.apache.hadoop.hdfs.protocol.proto.ClientNamenodeProtocolProtos.ListCacheDirectivesResponseProto;
import org.apache.hadoop.hdfs.protocol.proto.ClientNamenodeProtocolProtos.ListCachePoolsRequestProto;
import org.apache.hadoop.hdfs.protocol.proto.ClientNamenodeProtocolProtos.ListCachePoolsResponseProto;
import org.apache.hadoop.hdfs.protocol.proto.ClientNamenodeProtocolProtos.ListCorruptFileBlocksRequestProto;
import org.apache.hadoop.hdfs.protocol.proto.ClientNamenodeProtocolProtos.MetaSaveRequestProto;
import org.apache.hadoop.hdfs.protocol.proto.ClientNamenodeProtocolProtos.MkdirsRequestProto;
import org.apache.hadoop.hdfs.protocol.proto.ClientNamenodeProtocolProtos.ModifyCacheDirectiveRequestProto;
import org.apache.hadoop.hdfs.protocol.proto.ClientNamenodeProtocolProtos.ModifyCachePoolRequestProto;
import org.apache.hadoop.hdfs.protocol.proto.ClientNamenodeProtocolProtos.RecoverLeaseRequestProto;
import org.apache.hadoop.hdfs.protocol.proto.ClientNamenodeProtocolProtos.RefreshNodesRequestProto;
import org.apache.hadoop.hdfs.protocol.proto.ClientNamenodeProtocolProtos.RemoveCacheDirectiveRequestProto;
import org.apache.hadoop.hdfs.protocol.proto.ClientNamenodeProtocolProtos.RemoveCachePoolRequestProto;
import org.apache.hadoop.hdfs.protocol.proto.ClientNamenodeProtocolProtos.Rename2RequestProto;
import org.apache.hadoop.hdfs.protocol.proto.ClientNamenodeProtocolProtos.RenameRequestProto;
import org.apache.hadoop.hdfs.protocol.proto.ClientNamenodeProtocolProtos.RenameSnapshotRequestProto;
import org.apache.hadoop.hdfs.protocol.proto.ClientNamenodeProtocolProtos.RenewLeaseRequestProto;
import org.apache.hadoop.hdfs.protocol.proto.ClientNamenodeProtocolProtos.ReportBadBlocksRequestProto;
import org.apache.hadoop.hdfs.protocol.proto.ClientNamenodeProtocolProtos.RestoreFailedStorageRequestProto;
import org.apache.hadoop.hdfs.protocol.proto.ClientNamenodeProtocolProtos.RollEditsRequestProto;
import org.apache.hadoop.hdfs.protocol.proto.ClientNamenodeProtocolProtos.RollEditsResponseProto;
import org.apache.hadoop.hdfs.protocol.proto.ClientNamenodeProtocolProtos.RollingUpgradeRequestProto;
import org.apache.hadoop.hdfs.protocol.proto.ClientNamenodeProtocolProtos.RollingUpgradeResponseProto;
import org.apache.hadoop.hdfs.protocol.proto.ClientNamenodeProtocolProtos.SaveNamespaceRequestProto;
import org.apache.hadoop.hdfs.protocol.proto.ClientNamenodeProtocolProtos.SetBalancerBandwidthRequestProto;
import org.apache.hadoop.hdfs.protocol.proto.ClientNamenodeProtocolProtos.SetOwnerRequestProto;
import org.apache.hadoop.hdfs.protocol.proto.ClientNamenodeProtocolProtos.SetPermissionRequestProto;
import org.apache.hadoop.hdfs.protocol.proto.ClientNamenodeProtocolProtos.SetQuotaRequestProto;
import org.apache.hadoop.hdfs.protocol.proto.ClientNamenodeProtocolProtos.SetReplicationRequestProto;
import org.apache.hadoop.hdfs.protocol.proto.ClientNamenodeProtocolProtos.SetSafeModeRequestProto;
import org.apache.hadoop.hdfs.protocol.proto.ClientNamenodeProtocolProtos.SetTimesRequestProto;
import org.apache.hadoop.hdfs.protocol.proto.ClientNamenodeProtocolProtos.UpdateBlockForPipelineRequestProto;
import org.apache.hadoop.hdfs.protocol.proto.ClientNamenodeProtocolProtos.UpdatePipelineRequestProto;
import org.apache.hadoop.hdfs.protocol.proto.ClientNamenodeProtocolProtos.CheckAccessRequestProto;
import org.apache.hadoop.hdfs.protocol.proto.ClientNamenodeProtocolProtos.SetStoragePolicyRequestProto;
import org.apache.hadoop.hdfs.protocol.proto.EncryptionZonesProtos;
import org.apache.hadoop.hdfs.protocol.proto.EncryptionZonesProtos.CreateEncryptionZoneRequestProto;
import org.apache.hadoop.hdfs.protocol.proto.EncryptionZonesProtos.GetEZForPathRequestProto;
import org.apache.hadoop.hdfs.protocol.proto.EncryptionZonesProtos.ListEncryptionZonesRequestProto;
import org.apache.hadoop.hdfs.protocol.proto.XAttrProtos.GetXAttrsRequestProto;
import org.apache.hadoop.hdfs.protocol.proto.XAttrProtos.ListXAttrsRequestProto;
import org.apache.hadoop.hdfs.protocol.proto.XAttrProtos.RemoveXAttrRequestProto;
import org.apache.hadoop.hdfs.protocol.proto.XAttrProtos.SetXAttrRequestProto;
import org.apache.hadoop.hdfs.security.token.block.DataEncryptionKey;
import org.apache.hadoop.hdfs.security.token.delegation.DelegationTokenIdentifier;
import org.apache.hadoop.hdfs.server.namenode.FSEditLogOp;
import org.apache.hadoop.hdfs.server.namenode.NotReplicatedYetException;
import org.apache.hadoop.hdfs.server.namenode.SafeModeException;
import org.apache.hadoop.hdfs.server.protocol.DatanodeStorageReport;
import org.apache.hadoop.io.EnumSetWritable;
import org.apache.hadoop.io.Text;
import org.apache.hadoop.ipc.ProtobufHelper;
import org.apache.hadoop.ipc.ProtocolMetaInterface;
import org.apache.hadoop.ipc.ProtocolTranslator;
import org.apache.hadoop.ipc.RPC;
import org.apache.hadoop.ipc.RpcClientUtil;
import org.apache.hadoop.security.AccessControlException;
import org.apache.hadoop.security.proto.SecurityProtos.CancelDelegationTokenRequestProto;
import org.apache.hadoop.security.proto.SecurityProtos.GetDelegationTokenRequestProto;
import org.apache.hadoop.security.proto.SecurityProtos.GetDelegationTokenResponseProto;
import org.apache.hadoop.security.proto.SecurityProtos.RenewDelegationTokenRequestProto;
import org.apache.hadoop.security.token.Token;

import com.google.protobuf.ByteString;
import com.google.protobuf.ServiceException;


import static org.apache.hadoop.fs.BatchedRemoteIterator.BatchedListEntries;
import static org.apache.hadoop.hdfs.protocol.proto.EncryptionZonesProtos
    .EncryptionZoneWithIdProto;

/**
 * This class forwards NN's ClientProtocol calls as RPC calls to the NN server
 * while translating from the parameter types used in ClientProtocol to the
 * new PB types.
 */
@InterfaceAudience.Private
@InterfaceStability.Stable
public class ClientNamenodeProtocolTranslatorPB implements
    ProtocolMetaInterface, ClientProtocol, Closeable, ProtocolTranslator {
  final private ClientNamenodeProtocolPB rpcProxy;

  static final GetServerDefaultsRequestProto VOID_GET_SERVER_DEFAULT_REQUEST = 
  GetServerDefaultsRequestProto.newBuilder().build();

  private final static GetFsStatusRequestProto VOID_GET_FSSTATUS_REQUEST =
  GetFsStatusRequestProto.newBuilder().build();

  private final static SaveNamespaceRequestProto VOID_SAVE_NAMESPACE_REQUEST =
  SaveNamespaceRequestProto.newBuilder().build();

  private final static RollEditsRequestProto VOID_ROLLEDITS_REQUEST = 
  RollEditsRequestProto.getDefaultInstance();

  private final static RefreshNodesRequestProto VOID_REFRESH_NODES_REQUEST =
  RefreshNodesRequestProto.newBuilder().build();

  private final static FinalizeUpgradeRequestProto
  VOID_FINALIZE_UPGRADE_REQUEST =
      FinalizeUpgradeRequestProto.newBuilder().build();

  private final static GetDataEncryptionKeyRequestProto
  VOID_GET_DATA_ENCRYPTIONKEY_REQUEST =
      GetDataEncryptionKeyRequestProto.newBuilder().build();

  public ClientNamenodeProtocolTranslatorPB(ClientNamenodeProtocolPB proxy) {
    rpcProxy = proxy;
  }
  
  @Override
  public void close() {
    RPC.stopProxy(rpcProxy);
  }

  @Override
  public LocatedBlocks getBlockLocations(String src, long offset, long length)
      throws AccessControlException, FileNotFoundException,
      UnresolvedLinkException, IOException {
    GetBlockLocationsRequestProto req = GetBlockLocationsRequestProto
        .newBuilder()
        .setSrc(src)
        .setOffset(offset)
        .setLength(length)
        .build();
    try {
      GetBlockLocationsResponseProto resp = rpcProxy.getBlockLocations(null,
          req);
      return resp.hasLocations() ? 
        PBHelper.convert(resp.getLocations()) : null;
    } catch (ServiceException e) {
      throw ProtobufHelper.getRemoteException(e);
    }
  }

  @Override
  public FsServerDefaults getServerDefaults() throws IOException {
    GetServerDefaultsRequestProto req = VOID_GET_SERVER_DEFAULT_REQUEST;
    try {
      return PBHelper
          .convert(rpcProxy.getServerDefaults(null, req).getServerDefaults());
    } catch (ServiceException e) {
      throw ProtobufHelper.getRemoteException(e);
    }
  }

  @Override
  public HdfsFileStatus create(String src, FsPermission masked,
      String clientName, EnumSetWritable<CreateFlag> flag,
      boolean createParent, short replication, long blockSize, 
      List<CipherSuite> cipherSuites)
      throws AccessControlException, AlreadyBeingCreatedException,
      DSQuotaExceededException, FileAlreadyExistsException,
      FileNotFoundException, NSQuotaExceededException,
      ParentNotDirectoryException, SafeModeException, UnresolvedLinkException,
      IOException {
    CreateRequestProto.Builder builder = CreateRequestProto.newBuilder()
        .setSrc(src)
        .setMasked(PBHelper.convert(masked))
        .setClientName(clientName)
        .setCreateFlag(PBHelper.convertCreateFlag(flag))
        .setCreateParent(createParent)
        .setReplication(replication)
        .setBlockSize(blockSize);
    if (cipherSuites != null) {
      builder.addAllCipherSuites(PBHelper.convertCipherSuites(cipherSuites));
    }
    CreateRequestProto req = builder.build();
    try {
      CreateResponseProto res = rpcProxy.create(null, req);
      return res.hasFs() ? PBHelper.convert(res.getFs()) : null;
    } catch (ServiceException e) {
      throw ProtobufHelper.getRemoteException(e);
    }

  }

  @Override
  public LocatedBlock append(String src, String clientName)
      throws AccessControlException, DSQuotaExceededException,
      FileNotFoundException, SafeModeException, UnresolvedLinkException,
      IOException {
    AppendRequestProto req = AppendRequestProto.newBuilder()
        .setSrc(src)
        .setClientName(clientName)
        .build();
    try {
      AppendResponseProto res = rpcProxy.append(null, req);
      return res.hasBlock() ? PBHelper.convert(res.getBlock()) : null;
    } catch (ServiceException e) {
      throw ProtobufHelper.getRemoteException(e);
    }
  }

  @Override
  public boolean setReplication(String src, short replication)
      throws AccessControlException, DSQuotaExceededException,
      FileNotFoundException, SafeModeException, UnresolvedLinkException,
      IOException {
    SetReplicationRequestProto req = SetReplicationRequestProto.newBuilder()
        .setSrc(src)
        .setReplication(replication)
        .build();
    try {
      return rpcProxy.setReplication(null, req).getResult();
    } catch (ServiceException e) {
      throw ProtobufHelper.getRemoteException(e);
    }
  }

  @Override
  public void setPermission(String src, FsPermission permission)
      throws AccessControlException, FileNotFoundException, SafeModeException,
      UnresolvedLinkException, IOException {
    SetPermissionRequestProto req = SetPermissionRequestProto.newBuilder()
        .setSrc(src)
        .setPermission(PBHelper.convert(permission))
        .build();
    try {
      rpcProxy.setPermission(null, req);
    } catch (ServiceException e) {
      throw ProtobufHelper.getRemoteException(e);
    }
  }

  @Override
  public void setOwner(String src, String username, String groupname)
      throws AccessControlException, FileNotFoundException, SafeModeException,
      UnresolvedLinkException, IOException {
    SetOwnerRequestProto.Builder req = SetOwnerRequestProto.newBuilder()
        .setSrc(src);
    if (username != null)
        req.setUsername(username);
    if (groupname != null)
        req.setGroupname(groupname);
    try {
      rpcProxy.setOwner(null, req.build());
    } catch (ServiceException e) {
      throw ProtobufHelper.getRemoteException(e);
    }
  }

  @Override
  public void abandonBlock(ExtendedBlock b, long fileId, String src,
      String holder) throws AccessControlException, FileNotFoundException,
        UnresolvedLinkException, IOException {
    AbandonBlockRequestProto req = AbandonBlockRequestProto.newBuilder()
        .setB(PBHelper.convert(b)).setSrc(src).setHolder(holder)
            .setFileId(fileId).build();
    try {
      rpcProxy.abandonBlock(null, req);
    } catch (ServiceException e) {
      throw ProtobufHelper.getRemoteException(e);
    }
  }
  
  @Override
  public LocatedBlock addBlock(String src, String clientName,
      ExtendedBlock previous, DatanodeInfo[] excludeNodes, long fileId,
      String[] favoredNodes)
      throws AccessControlException, FileNotFoundException,
      NotReplicatedYetException, SafeModeException, UnresolvedLinkException,
      IOException {
    AddBlockRequestProto.Builder req = AddBlockRequestProto.newBuilder()
        .setSrc(src).setClientName(clientName).setFileId(fileId);
    if (previous != null) 
      req.setPrevious(PBHelper.convert(previous)); 
    if (excludeNodes != null) 
      req.addAllExcludeNodes(PBHelper.convert(excludeNodes));
    if (favoredNodes != null) {
      req.addAllFavoredNodes(Arrays.asList(favoredNodes));
    }
    try {
      return PBHelper.convert(rpcProxy.addBlock(null, req.build()).getBlock());
    } catch (ServiceException e) {
      throw ProtobufHelper.getRemoteException(e);
    }
  }

  @Override
  public LocatedBlock getAdditionalDatanode(String src, long fileId,
      ExtendedBlock blk, DatanodeInfo[] existings, String[] existingStorageIDs,
      DatanodeInfo[] excludes,
      int numAdditionalNodes, String clientName) throws AccessControlException,
      FileNotFoundException, SafeModeException, UnresolvedLinkException,
      IOException {
    GetAdditionalDatanodeRequestProto req = GetAdditionalDatanodeRequestProto
        .newBuilder()
        .setSrc(src)
        .setFileId(fileId)
        .setBlk(PBHelper.convert(blk))
        .addAllExistings(PBHelper.convert(existings))
        .addAllExistingStorageUuids(Arrays.asList(existingStorageIDs))
        .addAllExcludes(PBHelper.convert(excludes))
        .setNumAdditionalNodes(numAdditionalNodes)
        .setClientName(clientName)
        .build();
    try {
      return PBHelper.convert(rpcProxy.getAdditionalDatanode(null, req)
          .getBlock());
    } catch (ServiceException e) {
      throw ProtobufHelper.getRemoteException(e);
    }
  }

  @Override
  public boolean complete(String src, String clientName,
                          ExtendedBlock last, long fileId)
      throws AccessControlException, FileNotFoundException, SafeModeException,
      UnresolvedLinkException, IOException {
    CompleteRequestProto.Builder req = CompleteRequestProto.newBuilder()
        .setSrc(src)
        .setClientName(clientName)
        .setFileId(fileId);
    if (last != null)
      req.setLast(PBHelper.convert(last));
    try {
      return rpcProxy.complete(null, req.build()).getResult();
    } catch (ServiceException e) {
      throw ProtobufHelper.getRemoteException(e);
    }
  }

  @Override
  public void reportBadBlocks(LocatedBlock[] blocks) throws IOException {
    ReportBadBlocksRequestProto req = ReportBadBlocksRequestProto.newBuilder()
        .addAllBlocks(Arrays.asList(PBHelper.convertLocatedBlock(blocks)))
        .build();
    try {
      rpcProxy.reportBadBlocks(null, req);
    } catch (ServiceException e) {
      throw ProtobufHelper.getRemoteException(e);
    }
  }

  @Override
  public boolean rename(String src, String dst) throws UnresolvedLinkException,
      IOException {
    RenameRequestProto req = RenameRequestProto.newBuilder()
        .setSrc(src)
        .setDst(dst).build();
    try {
      return rpcProxy.rename(null, req).getResult();
    } catch (ServiceException e) {
      throw ProtobufHelper.getRemoteException(e);
    }
  }
  

  @Override
  public void rename2(String src, String dst, Rename... options)
      throws AccessControlException, DSQuotaExceededException,
      FileAlreadyExistsException, FileNotFoundException,
      NSQuotaExceededException, ParentNotDirectoryException, SafeModeException,
      UnresolvedLinkException, IOException {
    boolean overwrite = false;
    if (options != null) {
      for (Rename option : options) {
        if (option == Rename.OVERWRITE) {
          overwrite = true;
        }
      }
    }
    Rename2RequestProto req = Rename2RequestProto.newBuilder().
        setSrc(src).
        setDst(dst).setOverwriteDest(overwrite).
        build();
    try {
      rpcProxy.rename2(null, req);
    } catch (ServiceException e) {
      throw ProtobufHelper.getRemoteException(e);
    }

  }

  @Override
  public void concat(String trg, String[] srcs) throws IOException,
      UnresolvedLinkException {
    ConcatRequestProto req = ConcatRequestProto.newBuilder().
        setTrg(trg).
        addAllSrcs(Arrays.asList(srcs)).build();
    try {
      rpcProxy.concat(null, req);
    } catch (ServiceException e) {
      throw ProtobufHelper.getRemoteException(e);
    }
  }


  @Override
  public boolean delete(String src, boolean recursive)
      throws AccessControlException, FileNotFoundException, SafeModeException,
      UnresolvedLinkException, IOException {
    DeleteRequestProto req = DeleteRequestProto.newBuilder().setSrc(src).setRecursive(recursive).build();
    try {
      return rpcProxy.delete(null, req).getResult();
    } catch (ServiceException e) {
      throw ProtobufHelper.getRemoteException(e);
    }
  }

  @Override
  public boolean mkdirs(String src, FsPermission masked, boolean createParent)
      throws AccessControlException, FileAlreadyExistsException,
      FileNotFoundException, NSQuotaExceededException,
      ParentNotDirectoryException, SafeModeException, UnresolvedLinkException,
      IOException {
    MkdirsRequestProto req = MkdirsRequestProto.newBuilder()
        .setSrc(src)
        .setMasked(PBHelper.convert(masked))
        .setCreateParent(createParent).build();

    try {
      return rpcProxy.mkdirs(null, req).getResult();
    } catch (ServiceException e) {
      throw ProtobufHelper.getRemoteException(e);
    }
  }

  @Override
  public DirectoryListing getListing(String src, byte[] startAfter,
      boolean needLocation) throws AccessControlException,
      FileNotFoundException, UnresolvedLinkException, IOException {
    GetListingRequestProto req = GetListingRequestProto.newBuilder()
        .setSrc(src)
        .setStartAfter(ByteString.copyFrom(startAfter))
        .setNeedLocation(needLocation).build();
    try {
      GetListingResponseProto result = rpcProxy.getListing(null, req);
      
      if (result.hasDirList()) {
        return PBHelper.convert(result.getDirList());
      }
      return null;
    } catch (ServiceException e) {
      throw ProtobufHelper.getRemoteException(e);
    }
  }

  @Override
  public void renewLease(String clientName) throws AccessControlException,
      IOException {
    RenewLeaseRequestProto req = RenewLeaseRequestProto.newBuilder()
        .setClientName(clientName).build();
    try {
      rpcProxy.renewLease(null, req);
    } catch (ServiceException e) {
      throw ProtobufHelper.getRemoteException(e);
    }
  }

  @Override
  public boolean recoverLease(String src, String clientName)
      throws IOException {
    RecoverLeaseRequestProto req = RecoverLeaseRequestProto.newBuilder()
        .setSrc(src)
        .setClientName(clientName).build();
    try {
      return rpcProxy.recoverLease(null, req).getResult();
    } catch (ServiceException e) {
      throw ProtobufHelper.getRemoteException(e);
    }  
  }

  @Override
  public long[] getStats() throws IOException {
    try {
      return PBHelper.convert(rpcProxy.getFsStats(null,
          VOID_GET_FSSTATUS_REQUEST));
    } catch (ServiceException e) {
      throw ProtobufHelper.getRemoteException(e);
    }
  }

  @Override
  public DatanodeInfo[] getDatanodeReport(DatanodeReportType type)
      throws IOException {
    GetDatanodeReportRequestProto req = GetDatanodeReportRequestProto
        .newBuilder()
        .setType(PBHelper.convert(type)).build();
    try {
      return PBHelper.convert(
          rpcProxy.getDatanodeReport(null, req).getDiList());
    } catch (ServiceException e) {
      throw ProtobufHelper.getRemoteException(e);
    }
  }

  @Override
  public DatanodeStorageReport[] getDatanodeStorageReport(DatanodeReportType type)
      throws IOException {
    final GetDatanodeStorageReportRequestProto req
        = GetDatanodeStorageReportRequestProto.newBuilder()
            .setType(PBHelper.convert(type)).build();
    try {
      return PBHelper.convertDatanodeStorageReports(
          rpcProxy.getDatanodeStorageReport(null, req).getDatanodeStorageReportsList());
    } catch (ServiceException e) {
      throw ProtobufHelper.getRemoteException(e);
    }
  }

  @Override
  public long getPreferredBlockSize(String filename) throws IOException,
      UnresolvedLinkException {
    GetPreferredBlockSizeRequestProto req = GetPreferredBlockSizeRequestProto
        .newBuilder()
        .setFilename(filename)
        .build();
    try {
      return rpcProxy.getPreferredBlockSize(null, req).getBsize();
    } catch (ServiceException e) {
      throw ProtobufHelper.getRemoteException(e);
    }
  }

  @Override
  public boolean setSafeMode(SafeModeAction action, boolean isChecked) throws IOException {
    SetSafeModeRequestProto req = SetSafeModeRequestProto.newBuilder()
        .setAction(PBHelper.convert(action)).setChecked(isChecked).build();
    try {
      return rpcProxy.setSafeMode(null, req).getResult();
    } catch (ServiceException e) {
      throw ProtobufHelper.getRemoteException(e);
    }
  }

  @Override
  public void saveNamespace() throws AccessControlException, IOException {
    try {
      rpcProxy.saveNamespace(null, VOID_SAVE_NAMESPACE_REQUEST);
    } catch (ServiceException e) {
      throw ProtobufHelper.getRemoteException(e);
    }
  }
  
  @Override
  public long rollEdits() throws AccessControlException, IOException {
    try {
      RollEditsResponseProto resp = rpcProxy.rollEdits(null,
          VOID_ROLLEDITS_REQUEST);
      return resp.getNewSegmentTxId();
    } catch (ServiceException se) {
      throw ProtobufHelper.getRemoteException(se);
    }
  }

  @Override
  public boolean restoreFailedStorage(String arg) 
      throws AccessControlException, IOException{
    RestoreFailedStorageRequestProto req = RestoreFailedStorageRequestProto
        .newBuilder()
        .setArg(arg).build();
    try {
      return rpcProxy.restoreFailedStorage(null, req).getResult();
    } catch (ServiceException e) {
      throw ProtobufHelper.getRemoteException(e);
    }
  }

  @Override
  public void refreshNodes() throws IOException {
    try {
      rpcProxy.refreshNodes(null, VOID_REFRESH_NODES_REQUEST);
    } catch (ServiceException e) {
      throw ProtobufHelper.getRemoteException(e);
    }
  }

  @Override
  public void finalizeUpgrade() throws IOException {
    try {
      rpcProxy.finalizeUpgrade(null, VOID_FINALIZE_UPGRADE_REQUEST);
    } catch (ServiceException e) {
      throw ProtobufHelper.getRemoteException(e);
    }
  }

  @Override
  public RollingUpgradeInfo rollingUpgrade(RollingUpgradeAction action) throws IOException {
    final RollingUpgradeRequestProto r = RollingUpgradeRequestProto.newBuilder()
        .setAction(PBHelper.convert(action)).build();
    try {
      final RollingUpgradeResponseProto proto = rpcProxy.rollingUpgrade(null, r);
      if (proto.hasRollingUpgradeInfo()) {
        return PBHelper.convert(proto.getRollingUpgradeInfo());
      }
      return null;
    } catch (ServiceException e) {
      throw ProtobufHelper.getRemoteException(e);
    }
  }

  @Override
  public CorruptFileBlocks listCorruptFileBlocks(String path, String cookie)
      throws IOException {
    ListCorruptFileBlocksRequestProto.Builder req = 
        ListCorruptFileBlocksRequestProto.newBuilder().setPath(path);   
    if (cookie != null) 
      req.setCookie(cookie);
    try {
      return PBHelper.convert(
          rpcProxy.listCorruptFileBlocks(null, req.build()).getCorrupt());
    } catch (ServiceException e) {
      throw ProtobufHelper.getRemoteException(e);
    }
  }

  @Override
  public void metaSave(String filename) throws IOException {
    MetaSaveRequestProto req = MetaSaveRequestProto.newBuilder()
        .setFilename(filename).build();
    try {
      rpcProxy.metaSave(null, req);
    } catch (ServiceException e) {
      throw ProtobufHelper.getRemoteException(e);
    }

  }

  @Override
  public HdfsFileStatus getFileInfo(String src) throws AccessControlException,
      FileNotFoundException, UnresolvedLinkException, IOException {
    GetFileInfoRequestProto req = GetFileInfoRequestProto.newBuilder()
        .setSrc(src).build();
    try {
      GetFileInfoResponseProto res = rpcProxy.getFileInfo(null, req);
      return res.hasFs() ? PBHelper.convert(res.getFs()) : null;
    } catch (ServiceException e) {
      throw ProtobufHelper.getRemoteException(e);
    }
  }

  @Override
  public HdfsFileStatus getFileLinkInfo(String src)
      throws AccessControlException, UnresolvedLinkException, IOException {
    GetFileLinkInfoRequestProto req = GetFileLinkInfoRequestProto.newBuilder()
        .setSrc(src).build();
    try {
      GetFileLinkInfoResponseProto result = rpcProxy.getFileLinkInfo(null, req);
      return result.hasFs() ?  
          PBHelper.convert(rpcProxy.getFileLinkInfo(null, req).getFs()) : null;
    } catch (ServiceException e) {
      throw ProtobufHelper.getRemoteException(e);
    }
  }

  @Override
  public ContentSummary getContentSummary(String path)
      throws AccessControlException, FileNotFoundException,
      UnresolvedLinkException, IOException {
    GetContentSummaryRequestProto req = GetContentSummaryRequestProto
        .newBuilder()
        .setPath(path)
        .build();
    try {
      return PBHelper.convert(rpcProxy.getContentSummary(null, req)
          .getSummary());
    } catch (ServiceException e) {
      throw ProtobufHelper.getRemoteException(e);
    }
  }

  @Override
  public void setQuota(String path, long namespaceQuota, long diskspaceQuota)
      throws AccessControlException, FileNotFoundException,
      UnresolvedLinkException, IOException {
    SetQuotaRequestProto req = SetQuotaRequestProto.newBuilder()
        .setPath(path)
        .setNamespaceQuota(namespaceQuota)
        .setDiskspaceQuota(diskspaceQuota)
        .build();
    try {
      rpcProxy.setQuota(null, req);
    } catch (ServiceException e) {
      throw ProtobufHelper.getRemoteException(e);
    }
  }

  @Override
  public void fsync(String src, long fileId, String client,
                    long lastBlockLength)
      throws AccessControlException, FileNotFoundException,
      UnresolvedLinkException, IOException {
    FsyncRequestProto req = FsyncRequestProto.newBuilder().setSrc(src)
        .setClient(client).setLastBlockLength(lastBlockLength)
            .setFileId(fileId).build();
    try {
      rpcProxy.fsync(null, req);
    } catch (ServiceException e) {
      throw ProtobufHelper.getRemoteException(e);
    }
  }

  @Override
  public void setTimes(String src, long mtime, long atime)
      throws AccessControlException, FileNotFoundException,
      UnresolvedLinkException, IOException {
    SetTimesRequestProto req = SetTimesRequestProto.newBuilder()
        .setSrc(src)
        .setMtime(mtime)
        .setAtime(atime)
        .build();
    try {
      rpcProxy.setTimes(null, req);
    } catch (ServiceException e) {
      throw ProtobufHelper.getRemoteException(e);
    }
  }

  @Override
  public void createSymlink(String target, String link, FsPermission dirPerm,
      boolean createParent) throws AccessControlException,
      FileAlreadyExistsException, FileNotFoundException,
      ParentNotDirectoryException, SafeModeException, UnresolvedLinkException,
      IOException {
    CreateSymlinkRequestProto req = CreateSymlinkRequestProto.newBuilder()
        .setTarget(target)
        .setLink(link)
        .setDirPerm(PBHelper.convert(dirPerm))
        .setCreateParent(createParent)
        .build();
    try {
      rpcProxy.createSymlink(null, req);
    } catch (ServiceException e) {
      throw ProtobufHelper.getRemoteException(e);
    }
  }

  @Override
  public String getLinkTarget(String path) throws AccessControlException,
      FileNotFoundException, IOException {
    GetLinkTargetRequestProto req = GetLinkTargetRequestProto.newBuilder()
        .setPath(path).build();
    try {
      GetLinkTargetResponseProto rsp = rpcProxy.getLinkTarget(null, req);
      return rsp.hasTargetPath() ? rsp.getTargetPath() : null;
    } catch (ServiceException e) {
      throw ProtobufHelper.getRemoteException(e);
    }
  }

  @Override
  public LocatedBlock updateBlockForPipeline(ExtendedBlock block,
      String clientName) throws IOException {
    UpdateBlockForPipelineRequestProto req = UpdateBlockForPipelineRequestProto
        .newBuilder()
        .setBlock(PBHelper.convert(block))
        .setClientName(clientName)
        .build();
    try {
      return PBHelper.convert(
          rpcProxy.updateBlockForPipeline(null, req).getBlock());
    } catch (ServiceException e) {
      throw ProtobufHelper.getRemoteException(e);
    }
  }

  @Override
  public void updatePipeline(String clientName, ExtendedBlock oldBlock,
      ExtendedBlock newBlock, DatanodeID[] newNodes, String[] storageIDs) throws IOException {
    UpdatePipelineRequestProto req = UpdatePipelineRequestProto.newBuilder()
        .setClientName(clientName)
        .setOldBlock(PBHelper.convert(oldBlock))
        .setNewBlock(PBHelper.convert(newBlock))
        .addAllNewNodes(Arrays.asList(PBHelper.convert(newNodes)))
        .addAllStorageIDs(storageIDs == null ? null : Arrays.asList(storageIDs))
        .build();
    try {
      rpcProxy.updatePipeline(null, req);
    } catch (ServiceException e) {
      throw ProtobufHelper.getRemoteException(e);
    }
  }

  @Override
  public Token<DelegationTokenIdentifier> getDelegationToken(Text renewer)
      throws IOException {
    GetDelegationTokenRequestProto req = GetDelegationTokenRequestProto
        .newBuilder()
        .setRenewer(renewer.toString())
        .build();
    try {
      GetDelegationTokenResponseProto resp = rpcProxy.getDelegationToken(null, req);
      return resp.hasToken() ? PBHelper.convertDelegationToken(resp.getToken())
          : null;
    } catch (ServiceException e) {
      throw ProtobufHelper.getRemoteException(e);
    }
  }

  @Override
  public long renewDelegationToken(Token<DelegationTokenIdentifier> token)
      throws IOException {
    RenewDelegationTokenRequestProto req = RenewDelegationTokenRequestProto.newBuilder().
        setToken(PBHelper.convert(token)).
        build();
    try {
      return rpcProxy.renewDelegationToken(null, req).getNewExpiryTime();
    } catch (ServiceException e) {
      throw ProtobufHelper.getRemoteException(e);
    }
  }

  @Override
  public void cancelDelegationToken(Token<DelegationTokenIdentifier> token)
      throws IOException {
    CancelDelegationTokenRequestProto req = CancelDelegationTokenRequestProto
        .newBuilder()
        .setToken(PBHelper.convert(token))
        .build();
    try {
      rpcProxy.cancelDelegationToken(null, req);
    } catch (ServiceException e) {
      throw ProtobufHelper.getRemoteException(e);
    }
  }

  @Override
  public void setBalancerBandwidth(long bandwidth) throws IOException {
    SetBalancerBandwidthRequestProto req = SetBalancerBandwidthRequestProto.newBuilder()
        .setBandwidth(bandwidth)
        .build();
    try {
      rpcProxy.setBalancerBandwidth(null, req);
    } catch (ServiceException e) {
      throw ProtobufHelper.getRemoteException(e);
    }
  }

  @Override
  public boolean isMethodSupported(String methodName) throws IOException {
    return RpcClientUtil.isMethodSupported(rpcProxy,
        ClientNamenodeProtocolPB.class, RPC.RpcKind.RPC_PROTOCOL_BUFFER,
        RPC.getProtocolVersion(ClientNamenodeProtocolPB.class), methodName);
  }
  
  @Override
  public DataEncryptionKey getDataEncryptionKey() throws IOException {
    try {
      GetDataEncryptionKeyResponseProto rsp = rpcProxy.getDataEncryptionKey(
          null, VOID_GET_DATA_ENCRYPTIONKEY_REQUEST);
     return rsp.hasDataEncryptionKey() ? 
          PBHelper.convert(rsp.getDataEncryptionKey()) : null;
    } catch (ServiceException e) {
      throw ProtobufHelper.getRemoteException(e);
    }
  }
  

  @Override
  public boolean isFileClosed(String src) throws AccessControlException,
      FileNotFoundException, UnresolvedLinkException, IOException {
    IsFileClosedRequestProto req = IsFileClosedRequestProto.newBuilder()
        .setSrc(src).build();
    try {
      return rpcProxy.isFileClosed(null, req).getResult();
    } catch (ServiceException e) {
      throw ProtobufHelper.getRemoteException(e);
    }
  }

  @Override
  public Object getUnderlyingProxyObject() {
    return rpcProxy;
  }

  @Override
  public String createSnapshot(String snapshotRoot, String snapshotName)
      throws IOException {
    final CreateSnapshotRequestProto.Builder builder
        = CreateSnapshotRequestProto.newBuilder().setSnapshotRoot(snapshotRoot);
    if (snapshotName != null) {
      builder.setSnapshotName(snapshotName);
    }
    final CreateSnapshotRequestProto req = builder.build();
    try {
      return rpcProxy.createSnapshot(null, req).getSnapshotPath();
    } catch (ServiceException e) {
      throw ProtobufHelper.getRemoteException(e);
    }
  }
  
  @Override
  public void deleteSnapshot(String snapshotRoot, String snapshotName)
      throws IOException {
    DeleteSnapshotRequestProto req = DeleteSnapshotRequestProto.newBuilder()
        .setSnapshotRoot(snapshotRoot).setSnapshotName(snapshotName).build();
    try {
      rpcProxy.deleteSnapshot(null, req);
    } catch (ServiceException e) {
      throw ProtobufHelper.getRemoteException(e);
    }
  }
  
  @Override
  public void allowSnapshot(String snapshotRoot) throws IOException {
    AllowSnapshotRequestProto req = AllowSnapshotRequestProto.newBuilder()
        .setSnapshotRoot(snapshotRoot).build();
    try {
      rpcProxy.allowSnapshot(null, req);
    } catch (ServiceException e) {
      throw ProtobufHelper.getRemoteException(e);
    }
  }

  @Override
  public void disallowSnapshot(String snapshotRoot) throws IOException {
    DisallowSnapshotRequestProto req = DisallowSnapshotRequestProto
        .newBuilder().setSnapshotRoot(snapshotRoot).build();
    try {
      rpcProxy.disallowSnapshot(null, req);
    } catch (ServiceException e) {
      throw ProtobufHelper.getRemoteException(e);
    }
  }

  @Override
  public void renameSnapshot(String snapshotRoot, String snapshotOldName,
      String snapshotNewName) throws IOException {
    RenameSnapshotRequestProto req = RenameSnapshotRequestProto.newBuilder()
        .setSnapshotRoot(snapshotRoot).setSnapshotOldName(snapshotOldName)
        .setSnapshotNewName(snapshotNewName).build();
    try {
      rpcProxy.renameSnapshot(null, req);
    } catch (ServiceException e) {
      throw ProtobufHelper.getRemoteException(e);
    }
  }

  @Override
  public SnapshottableDirectoryStatus[] getSnapshottableDirListing()
      throws IOException {
    GetSnapshottableDirListingRequestProto req = 
        GetSnapshottableDirListingRequestProto.newBuilder().build();
    try {
      GetSnapshottableDirListingResponseProto result = rpcProxy
          .getSnapshottableDirListing(null, req);
      
      if (result.hasSnapshottableDirList()) {
        return PBHelper.convert(result.getSnapshottableDirList());
      }
      return null;
    } catch (ServiceException e) {
      throw ProtobufHelper.getRemoteException(e);
    }
  }

  @Override
  public SnapshotDiffReport getSnapshotDiffReport(String snapshotRoot,
      String fromSnapshot, String toSnapshot) throws IOException {
    GetSnapshotDiffReportRequestProto req = GetSnapshotDiffReportRequestProto
        .newBuilder().setSnapshotRoot(snapshotRoot)
        .setFromSnapshot(fromSnapshot).setToSnapshot(toSnapshot).build();
    try {
      GetSnapshotDiffReportResponseProto result = 
          rpcProxy.getSnapshotDiffReport(null, req);
    
      return PBHelper.convert(result.getDiffReport());
    } catch (ServiceException e) {
      throw ProtobufHelper.getRemoteException(e);
    }
  }

  @Override
  public long addCacheDirective(CacheDirectiveInfo directive,
      EnumSet<CacheFlag> flags) throws IOException {
    try {
      AddCacheDirectiveRequestProto.Builder builder =
          AddCacheDirectiveRequestProto.newBuilder().
              setInfo(PBHelper.convert(directive));
      if (!flags.isEmpty()) {
        builder.setCacheFlags(PBHelper.convertCacheFlags(flags));
      }
      return rpcProxy.addCacheDirective(null, builder.build()).getId();
    } catch (ServiceException e) {
      throw ProtobufHelper.getRemoteException(e);
    }
  }

  @Override
  public void modifyCacheDirective(CacheDirectiveInfo directive,
      EnumSet<CacheFlag> flags) throws IOException {
    try {
      ModifyCacheDirectiveRequestProto.Builder builder =
          ModifyCacheDirectiveRequestProto.newBuilder().
              setInfo(PBHelper.convert(directive));
      if (!flags.isEmpty()) {
        builder.setCacheFlags(PBHelper.convertCacheFlags(flags));
      }
      rpcProxy.modifyCacheDirective(null, builder.build());
    } catch (ServiceException e) {
      throw ProtobufHelper.getRemoteException(e);
    }
  }

  @Override
  public void removeCacheDirective(long id)
      throws IOException {
    try {
      rpcProxy.removeCacheDirective(null,
          RemoveCacheDirectiveRequestProto.newBuilder().
              setId(id).build());
    } catch (ServiceException e) {
      throw ProtobufHelper.getRemoteException(e);
    }
  }

  private static class BatchedCacheEntries
      implements BatchedEntries<CacheDirectiveEntry> {
    private final ListCacheDirectivesResponseProto response;

    BatchedCacheEntries(
        ListCacheDirectivesResponseProto response) {
      this.response = response;
    }

    @Override
    public CacheDirectiveEntry get(int i) {
      return PBHelper.convert(response.getElements(i));
    }

    @Override
    public int size() {
      return response.getElementsCount();
    }
    
    @Override
    public boolean hasMore() {
      return response.getHasMore();
    }
  }

  @Override
  public BatchedEntries<CacheDirectiveEntry>
      listCacheDirectives(long prevId,
          CacheDirectiveInfo filter) throws IOException {
    if (filter == null) {
      filter = new CacheDirectiveInfo.Builder().build();
    }
    try {
      return new BatchedCacheEntries(
        rpcProxy.listCacheDirectives(null,
          ListCacheDirectivesRequestProto.newBuilder().
            setPrevId(prevId).
            setFilter(PBHelper.convert(filter)).
            build()));
    } catch (ServiceException e) {
      throw ProtobufHelper.getRemoteException(e);
    }
  }

  @Override
  public void addCachePool(CachePoolInfo info) throws IOException {
    AddCachePoolRequestProto.Builder builder = 
        AddCachePoolRequestProto.newBuilder();
    builder.setInfo(PBHelper.convert(info));
    try {
      rpcProxy.addCachePool(null, builder.build());
    } catch (ServiceException e) {
      throw ProtobufHelper.getRemoteException(e);
    }
  }

  @Override
  public void modifyCachePool(CachePoolInfo req) throws IOException {
    ModifyCachePoolRequestProto.Builder builder = 
        ModifyCachePoolRequestProto.newBuilder();
    builder.setInfo(PBHelper.convert(req));
    try {
      rpcProxy.modifyCachePool(null, builder.build());
    } catch (ServiceException e) {
      throw ProtobufHelper.getRemoteException(e);
    }
  }

  @Override
  public void removeCachePool(String cachePoolName) throws IOException {
    try {
      rpcProxy.removeCachePool(null, 
          RemoveCachePoolRequestProto.newBuilder().
            setPoolName(cachePoolName).build());
    } catch (ServiceException e) {
      throw ProtobufHelper.getRemoteException(e);
    }
  }

  private static class BatchedCachePoolEntries
    implements BatchedEntries<CachePoolEntry> {
      private final ListCachePoolsResponseProto proto;
    
    public BatchedCachePoolEntries(ListCachePoolsResponseProto proto) {
      this.proto = proto;
    }
      
    @Override
    public CachePoolEntry get(int i) {
      CachePoolEntryProto elem = proto.getEntries(i);
      return PBHelper.convert(elem);
    }

    @Override
    public int size() {
      return proto.getEntriesCount();
    }
    
    @Override
    public boolean hasMore() {
      return proto.getHasMore();
    }
  }

  @Override
  public BatchedEntries<CachePoolEntry> listCachePools(String prevKey)
      throws IOException {
    try {
      return new BatchedCachePoolEntries(
        rpcProxy.listCachePools(null,
          ListCachePoolsRequestProto.newBuilder().
            setPrevPoolName(prevKey).build()));
    } catch (ServiceException e) {
      throw ProtobufHelper.getRemoteException(e);
    }
  }

  @Override
  public void modifyAclEntries(String src, List<AclEntry> aclSpec)
      throws IOException {
    ModifyAclEntriesRequestProto req = ModifyAclEntriesRequestProto
        .newBuilder().setSrc(src)
        .addAllAclSpec(PBHelper.convertAclEntryProto(aclSpec)).build();
    try {
      rpcProxy.modifyAclEntries(null, req);
    } catch (ServiceException e) {
      throw ProtobufHelper.getRemoteException(e);
    }
  }

  @Override
  public void removeAclEntries(String src, List<AclEntry> aclSpec)
      throws IOException {
    RemoveAclEntriesRequestProto req = RemoveAclEntriesRequestProto
        .newBuilder().setSrc(src)
        .addAllAclSpec(PBHelper.convertAclEntryProto(aclSpec)).build();
    try {
      rpcProxy.removeAclEntries(null, req);
    } catch (ServiceException e) {
      throw ProtobufHelper.getRemoteException(e);
    }
  }

  @Override
  public void removeDefaultAcl(String src) throws IOException {
    RemoveDefaultAclRequestProto req = RemoveDefaultAclRequestProto
        .newBuilder().setSrc(src).build();
    try {
      rpcProxy.removeDefaultAcl(null, req);
    } catch (ServiceException e) {
      throw ProtobufHelper.getRemoteException(e);
    }
  }

  @Override
  public void removeAcl(String src) throws IOException {
    RemoveAclRequestProto req = RemoveAclRequestProto.newBuilder()
        .setSrc(src).build();
    try {
      rpcProxy.removeAcl(null, req);
    } catch (ServiceException e) {
      throw ProtobufHelper.getRemoteException(e);
    }
  }

  @Override
  public void setAcl(String src, List<AclEntry> aclSpec) throws IOException {
    SetAclRequestProto req = SetAclRequestProto.newBuilder()
        .setSrc(src)
        .addAllAclSpec(PBHelper.convertAclEntryProto(aclSpec))
        .build();
    try {
      rpcProxy.setAcl(null, req);
    } catch (ServiceException e) {
      throw ProtobufHelper.getRemoteException(e);
    }
  }

  @Override
  public AclStatus getAclStatus(String src) throws IOException {
    GetAclStatusRequestProto req = GetAclStatusRequestProto.newBuilder()
        .setSrc(src).build();
    try {
      return PBHelper.convert(rpcProxy.getAclStatus(null, req));
    } catch (ServiceException e) {
      throw ProtobufHelper.getRemoteException(e);
    }
  }

  @Override
  public void createEncryptionZone(String src, String keyName)
    throws IOException {
    final CreateEncryptionZoneRequestProto.Builder builder =
      CreateEncryptionZoneRequestProto.newBuilder();
    builder.setSrc(src);
    if (keyName != null && !keyName.isEmpty()) {
      builder.setKeyName(keyName);
    }
    CreateEncryptionZoneRequestProto req = builder.build();
    try {
      rpcProxy.createEncryptionZone(null, req);
    } catch (ServiceException e) {
      throw ProtobufHelper.getRemoteException(e);
    }
  }

  @Override
  public EncryptionZoneWithId getEZForPath(String src)
      throws IOException {
    final GetEZForPathRequestProto.Builder builder =
        GetEZForPathRequestProto.newBuilder();
    builder.setSrc(src);
    final GetEZForPathRequestProto req = builder.build();
    try {
      final EncryptionZonesProtos.GetEZForPathResponseProto response =
          rpcProxy.getEZForPath(null, req);
      return PBHelper.convert(response.getZone());
    } catch (ServiceException e) {
      throw ProtobufHelper.getRemoteException(e);
    }
  }

  @Override
  public BatchedEntries<EncryptionZoneWithId> listEncryptionZones(long id)
      throws IOException {
    final ListEncryptionZonesRequestProto req =
      ListEncryptionZonesRequestProto.newBuilder()
          .setId(id)
          .build();
    try {
      EncryptionZonesProtos.ListEncryptionZonesResponseProto response =
          rpcProxy.listEncryptionZones(null, req);
      List<EncryptionZoneWithId> elements =
          Lists.newArrayListWithCapacity(response.getZonesCount());
      for (EncryptionZoneWithIdProto p : response.getZonesList()) {
        elements.add(PBHelper.convert(p));
      }
      return new BatchedListEntries<EncryptionZoneWithId>(elements,
          response.getHasMore());
    } catch (ServiceException e) {
      throw ProtobufHelper.getRemoteException(e);
    }
  }

  @Override
  public void setXAttr(String src, XAttr xAttr, EnumSet<XAttrSetFlag> flag)
      throws IOException {
    SetXAttrRequestProto req = SetXAttrRequestProto.newBuilder()
        .setSrc(src)
        .setXAttr(PBHelper.convertXAttrProto(xAttr))
        .setFlag(PBHelper.convert(flag))
        .build();
    try {
      rpcProxy.setXAttr(null, req);
    } catch (ServiceException e) {
      throw ProtobufHelper.getRemoteException(e);
    }
  }
  
  @Override
  public List<XAttr> getXAttrs(String src, List<XAttr> xAttrs) 
      throws IOException {
    GetXAttrsRequestProto.Builder builder = GetXAttrsRequestProto.newBuilder();
    builder.setSrc(src);
    if (xAttrs != null) {
      builder.addAllXAttrs(PBHelper.convertXAttrProto(xAttrs));
    }
    GetXAttrsRequestProto req = builder.build();
    try {
      return PBHelper.convert(rpcProxy.getXAttrs(null, req));
    } catch (ServiceException e) {
      throw ProtobufHelper.getRemoteException(e);
    }
  }
  
  @Override
  public List<XAttr> listXAttrs(String src)
      throws IOException {
    ListXAttrsRequestProto.Builder builder = ListXAttrsRequestProto.newBuilder();
    builder.setSrc(src);
    ListXAttrsRequestProto req = builder.build();
    try {
      return PBHelper.convert(rpcProxy.listXAttrs(null, req));
    } catch (ServiceException e) {
      throw ProtobufHelper.getRemoteException(e);
    }
  }

  @Override
  public void removeXAttr(String src, XAttr xAttr) throws IOException {
    RemoveXAttrRequestProto req = RemoveXAttrRequestProto
        .newBuilder().setSrc(src)
        .setXAttr(PBHelper.convertXAttrProto(xAttr)).build();
    try {
      rpcProxy.removeXAttr(null, req);
    } catch (ServiceException e) {
      throw ProtobufHelper.getRemoteException(e);
    }
  }

  @Override
  public void checkAccess(String path, FsAction mode) throws IOException {
    CheckAccessRequestProto req = CheckAccessRequestProto.newBuilder()
        .setPath(path).setMode(PBHelper.convert(mode)).build();
    try {
      rpcProxy.checkAccess(null, req);
    } catch (ServiceException e) {
      throw ProtobufHelper.getRemoteException(e);
    }
  }

<<<<<<< HEAD
  @Override
  public void setStoragePolicy(String src, String policyName)
      throws SnapshotAccessControlException, UnresolvedLinkException,
      FileNotFoundException, QuotaExceededException, IOException {
    SetStoragePolicyRequestProto req = SetStoragePolicyRequestProto
        .newBuilder().setSrc(src).setPolicyName(policyName).build();
    try {
      rpcProxy.setStoragePolicy(null, req);
=======
  public long getCurrentEditLogTxid() throws IOException {
    GetCurrentEditLogTxidRequestProto req = GetCurrentEditLogTxidRequestProto
        .getDefaultInstance();
    try {
      return rpcProxy.getCurrentEditLogTxid(null, req).getTxid();
    } catch (ServiceException e) {
      throw ProtobufHelper.getRemoteException(e);
    }
  }

  @Override
  public EventsList getEditsFromTxid(long txid) throws IOException {
    GetEditsFromTxidRequestProto req = GetEditsFromTxidRequestProto.newBuilder()
        .setTxid(txid).build();
    try {
      return PBHelper.convert(rpcProxy.getEditsFromTxid(null, req));
>>>>>>> d9a03e27
    } catch (ServiceException e) {
      throw ProtobufHelper.getRemoteException(e);
    }
  }
}<|MERGE_RESOLUTION|>--- conflicted
+++ resolved
@@ -1438,7 +1438,6 @@
     }
   }
 
-<<<<<<< HEAD
   @Override
   public void setStoragePolicy(String src, String policyName)
       throws SnapshotAccessControlException, UnresolvedLinkException,
@@ -1447,7 +1446,11 @@
         .newBuilder().setSrc(src).setPolicyName(policyName).build();
     try {
       rpcProxy.setStoragePolicy(null, req);
-=======
+    } catch (ServiceException e) {
+      throw ProtobufHelper.getRemoteException(e);
+    }
+  }
+
   public long getCurrentEditLogTxid() throws IOException {
     GetCurrentEditLogTxidRequestProto req = GetCurrentEditLogTxidRequestProto
         .getDefaultInstance();
@@ -1464,7 +1467,6 @@
         .setTxid(txid).build();
     try {
       return PBHelper.convert(rpcProxy.getEditsFromTxid(null, req));
->>>>>>> d9a03e27
     } catch (ServiceException e) {
       throw ProtobufHelper.getRemoteException(e);
     }
